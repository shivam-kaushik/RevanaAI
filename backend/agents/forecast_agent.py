<<<<<<< HEAD

from backend.config import Config
import pandas as pd
from datetime import datetime
from typing import Dict, List, Optional, Tuple

try:
    # Prophet was renamed from fbprophet; in requirements it's 'prophet'
    from prophet import Prophet
    _PROPHET_AVAILABLE = True
except Exception:
    _PROPHET_AVAILABLE = False


class ForecastAgent:
    """Time-series forecasting using Prophet with uncertainty intervals.

    Expected input:
        - data: Pandas DataFrame that includes a datetime column and one or more numeric series
        - periods: number of future periods to forecast (default: 1)

    Behavior:
        - Auto-detects a datetime column if not provided (tries: 'ds', 'date', 'Date', 'invoice_date', 'InvoiceDate')
        - Resamples to monthly frequency (start of month) unless data already looks monthly
        - Requires at least 12 historical points; otherwise returns an explanatory message
        - Returns yhat, yhat_lower, yhat_upper for each value column
    """
    def __init__(self):
        print("🤖 FORECAST_AGENT: Initialized (Prophet-ready)")

    def _infer_time_col(self, df: pd.DataFrame, time_col: Optional[str] = None) -> Optional[str]:
        if time_col and time_col in df.columns:
            return time_col
        candidates = ["ds", "date", "Date", "invoice_date", "InvoiceDate", "timestamp", "Timestamp"]
        for c in candidates:
            if c in df.columns:
                return c
        # fallback: try first datetime-like column
        for c in df.columns:
            if pd.api.types.is_datetime64_any_dtype(df[c]):
                return c
        for c in df.columns:
            try:
                pd.to_datetime(df[c])
                return c
            except Exception:
                continue
        return None

    def _ensure_datetime(self, s: pd.Series) -> pd.Series:
        if not pd.api.types.is_datetime64_any_dtype(s):
            s = pd.to_datetime(s, errors="coerce")
        return s

    def _resample_monthly(self, df: pd.DataFrame, time_col: str, value_col: str) -> pd.DataFrame:
        ts = df[[time_col, value_col]].copy()
        ts[time_col] = self._ensure_datetime(ts[time_col])
        ts = ts.dropna(subset=[time_col])
        ts = ts.set_index(time_col).sort_index()
        # If index is not monthly, resample to month start using sum (typical for revenue)
        monthly = ts.resample('MS').sum()
        monthly = monthly.rename_axis("ds").reset_index().rename(columns={value_col: "y"})
        return monthly

    def _is_enough_history(self, df: pd.DataFrame) -> bool:
        # Require at least 12 non-null points
        return df['y'].dropna().shape[0] >= 12

    def _fit_forecast(self, history: pd.DataFrame, periods: int, freq: str = 'MS') -> pd.DataFrame:
        m = Prophet(interval_width=0.95, yearly_seasonality=True, weekly_seasonality=False, daily_seasonality=False)
        m.fit(history)
        future = m.make_future_dataframe(periods=periods, freq=freq)
        fcst = m.predict(future)
        # Return only the forecast horizon rows
        return fcst.loc[fcst['ds'] > history['ds'].max(), ['ds', 'yhat', 'yhat_lower', 'yhat_upper']]

    def generate_forecast(
        self,
        data: pd.DataFrame,
        periods: int = 1,
        time_col: Optional[str] = None,
        value_cols: Optional[List[str]] = None,
        freq: str = 'MS'
    ):
        print(f"🤖 FORECAST_AGENT: Prophet forecast for {periods} period(s)")
        try:
            if data is None or data.empty:
                return {"status": "error", "message": "Not enough data for forecasting"}

            if not _PROPHET_AVAILABLE:
                return {"status": "error", "message": "Prophet library is not available. Please install 'prophet' per requirements.txt."}

            # Detect time column
            tcol = self._infer_time_col(data, time_col)
            if tcol is None:
                return {"status": "error", "message": "No datetime column found (expected one of: ds, date, Date, invoice_date, InvoiceDate)."}

            # Choose value columns
            if value_cols is None:
                numeric_cols = list(data.select_dtypes(include=['number']).columns)
                if tcol in numeric_cols:
                    numeric_cols.remove(tcol)
                if not numeric_cols:
                    return {"status": "error", "message": "No numeric columns found to forecast."}
                value_cols = numeric_cols

            results: Dict[str, dict] = {}
            for col in value_cols:
                # Prepare monthly series
                monthly = self._resample_monthly(data, tcol, col)
                if not self._is_enough_history(monthly):
                    results[col] = {
                        "status": "insufficient_data",
                        "message": "Not enough history to forecast reliably (need >= 12 monthly points).",
                        "history_points": int(monthly['y'].dropna().shape[0])
                    }
                    continue

                # Fit Prophet and forecast
                fcst = self._fit_forecast(monthly, periods=periods)
                # Extract last actual
                last_actual_ds = monthly['ds'].max()
                last_actual_y = float(monthly.loc[monthly['ds'] == last_actual_ds, 'y'].values[0])

                # Package
                points = [
                    {
                        "ds": r['ds'].strftime('%Y-%m-%d'),
                        "yhat": float(r['yhat']),
                        "yhat_lower": float(r['yhat_lower']),
                        "yhat_upper": float(r['yhat_upper'])
                    }
                    for _, r in fcst.iterrows()
                ]

                # Trend signal: compare last forecast to last actual
                final = points[-1] if points else None
                trend = None
                if final is not None:
                    if final['yhat'] > last_actual_y:
                        trend = 'increasing'
                    elif final['yhat'] < last_actual_y:
                        trend = 'decreasing'
                    else:
                        trend = 'flat'

                results[col] = {
                    "status": "ok",
                    "freq": "MS",
                    "history_points": int(monthly.shape[0]),
                    "last_actual": {"ds": last_actual_ds.strftime('%Y-%m-%d'), "y": last_actual_y},
                    "forecast_horizon": periods,
                    "forecast": points,
                    "trend": trend
                }

            print(f"✅ FORECAST_AGENT: Forecast generated for {len([k for k,v in results.items() if v.get('status')=='ok'])} series")
            return results

        except Exception as e:
            print(f"❌ FORECAST_AGENT Error: {e}")
            return {"status": "error", "message": f"Forecasting failed: {str(e)}"}
=======
# backend/agents/forecast_agent.py
from __future__ import annotations
import os, re
import pandas as pd
from dataclasses import dataclass
from typing import Dict, Any
from sqlalchemy import create_engine, text

from backend.tools import SQLTool, NL2SQLTool, ProphetTool, VizTool, SummaryTool



@dataclass
class ForecastAgentConfig:
    database_url: str
    schema_text: str
    output_dir: str = "frontend/static/forecast"
    default_horizon: int = 3


class ForecastAgent:
    """Independent Forecast agent:
    NL -> SQL -> fetch -> (ds,y) -> Prophet -> summary -> plots
    """
    def __init__(self, cfg: ForecastAgentConfig, llm):
        self.cfg = cfg
        self.engine = create_engine(cfg.database_url, future=True)
        self.sql = SQLTool(self.engine)
        self.nl2sql = NL2SQLTool(llm=llm, schema_text=cfg.schema_text)
        self.prophet = ProphetTool()
        self.viz = VizTool(output_dir=cfg.output_dir)
        self.summary = SummaryTool(llm=llm)
        
    def run(self, nl_query: str) -> Dict[str, Any]:
        horizon = self._parse_horizon(nl_query) or self.cfg.default_horizon

        # ⬇️ figure out active table
        if "ACTIVE_TABLE:" not in self.cfg.schema_text:
            return {
                "status": "error",
                "message": "Schema context missing ACTIVE_TABLE. Rebuild schema_text and re-init ForecastAgent."
            }
        active_line = next((ln for ln in self.cfg.schema_text.splitlines() if ln.startswith("ACTIVE_TABLE:")), "")
        print(f"[ForecastAgent] Using {active_line}")  # shows ACTIVE_TABLE in logs

        # 1) NL -> SQL
        sql = self.nl2sql.run(nl_query)

        # 2) Execute SQL
        df = self.sql.run(sql)
        if df.empty:
            return {"status": "empty", "query": nl_query, "sql": sql, "message": "No rows returned."}

        # 3) Ensure (ds, y)
        df = self._coerce_to_ts(df)

        # 4) Forecast
        model, fcst = self.prophet.run(df, horizon=horizon)

        # 5) Plots
        #tag = self._slug(nl_query)[:40]
        #hist_path = self.viz.plot_historical(df, tag)
        #fcst_path = self.viz.plot_forecast(fcst, tag)
        # backend/agents/forecast_agent.py (inside run, after fcst is computed)
        tag = self._slug(nl_query)[:40]
        #combined_png = self.viz.plot_combined(df, fcst, tag)
        hist_path = self.viz.plot_historical(df, tag, title="Historical Data", ylabel="Total Sales")
        combined_path = self.viz.plot_combined(
            hist_df=df,
            fcst_df=fcst[["ds","yhat","yhat_lower","yhat_upper"]].copy(),
            tag=tag,
            title="Total Sales Forecast (Monthly)",
            ylabel="Total Sales"
        )
        print("DEBUG combined_path =", combined_path)
        # 6) Summary
        text_summary = self.summary.run(nl_query, fcst, horizon)

        markdown = (
            f"🔮 Forecast ({horizon} months)\n"
            f"![Forecast](/{combined_path})\n\n"
            f"**Summary:** {text_summary}\n"
        )

        return {
            "status": "ok",
            "query": nl_query,
            "sql": sql,
            "horizon": horizon,
            "plots": {
                "historical_png": hist_path,
                "combined_png": combined_path,  
            },
            "markdown": markdown,
            "df_head": df.head(10).to_dict("records"),
            "forecast_tail": fcst.tail(horizon).to_dict("records"),
        }

 
    def refresh_schema(self, schema_text: str):
        self.cfg.schema_text = schema_text
        self.nl2sql.update_schema(schema_text)   

    # ---------- helpers ----------
    @staticmethod
    def _parse_horizon(q: str) -> int | None:
        m = re.search(r'(?:next|for)\s+(\d{1,2})\s+month', q, re.I)
        return int(m.group(1)) if m else None

    @staticmethod
    def _slug(text: str) -> str:
        return re.sub(r'[^a-z0-9]+', '-', text.lower()).strip('-')

    @staticmethod
    def _coerce_to_ts(df: pd.DataFrame) -> pd.DataFrame:
        cols = {c.lower(): c for c in df.columns}
        if "ds" in cols and "y" in cols:
            ds, y = cols["ds"], cols["y"]
            out = df[[ds, y]].rename(columns={ds: "ds", y: "y"})
        else:
            date_col = next((c for c in df.columns if "date" in c.lower() or "month" in c.lower()), None)
            value_col = next((c for c in df.columns if c != date_col), None)
            out = df[[date_col, value_col]].rename(columns={date_col: "ds", value_col: "y"})

        out["ds"] = pd.to_datetime(out["ds"])
        out["y"] = pd.to_numeric(out["y"], errors="coerce")
        out = out.dropna(subset=["ds", "y"]).sort_values("ds")
        out["ds"] = out["ds"].values.astype("datetime64[M]")  # monthly
        return out[["ds", "y"]]
>>>>>>> 8c8e4f0d
<|MERGE_RESOLUTION|>--- conflicted
+++ resolved
@@ -1,167 +1,3 @@
-<<<<<<< HEAD
-
-from backend.config import Config
-import pandas as pd
-from datetime import datetime
-from typing import Dict, List, Optional, Tuple
-
-try:
-    # Prophet was renamed from fbprophet; in requirements it's 'prophet'
-    from prophet import Prophet
-    _PROPHET_AVAILABLE = True
-except Exception:
-    _PROPHET_AVAILABLE = False
-
-
-class ForecastAgent:
-    """Time-series forecasting using Prophet with uncertainty intervals.
-
-    Expected input:
-        - data: Pandas DataFrame that includes a datetime column and one or more numeric series
-        - periods: number of future periods to forecast (default: 1)
-
-    Behavior:
-        - Auto-detects a datetime column if not provided (tries: 'ds', 'date', 'Date', 'invoice_date', 'InvoiceDate')
-        - Resamples to monthly frequency (start of month) unless data already looks monthly
-        - Requires at least 12 historical points; otherwise returns an explanatory message
-        - Returns yhat, yhat_lower, yhat_upper for each value column
-    """
-    def __init__(self):
-        print("🤖 FORECAST_AGENT: Initialized (Prophet-ready)")
-
-    def _infer_time_col(self, df: pd.DataFrame, time_col: Optional[str] = None) -> Optional[str]:
-        if time_col and time_col in df.columns:
-            return time_col
-        candidates = ["ds", "date", "Date", "invoice_date", "InvoiceDate", "timestamp", "Timestamp"]
-        for c in candidates:
-            if c in df.columns:
-                return c
-        # fallback: try first datetime-like column
-        for c in df.columns:
-            if pd.api.types.is_datetime64_any_dtype(df[c]):
-                return c
-        for c in df.columns:
-            try:
-                pd.to_datetime(df[c])
-                return c
-            except Exception:
-                continue
-        return None
-
-    def _ensure_datetime(self, s: pd.Series) -> pd.Series:
-        if not pd.api.types.is_datetime64_any_dtype(s):
-            s = pd.to_datetime(s, errors="coerce")
-        return s
-
-    def _resample_monthly(self, df: pd.DataFrame, time_col: str, value_col: str) -> pd.DataFrame:
-        ts = df[[time_col, value_col]].copy()
-        ts[time_col] = self._ensure_datetime(ts[time_col])
-        ts = ts.dropna(subset=[time_col])
-        ts = ts.set_index(time_col).sort_index()
-        # If index is not monthly, resample to month start using sum (typical for revenue)
-        monthly = ts.resample('MS').sum()
-        monthly = monthly.rename_axis("ds").reset_index().rename(columns={value_col: "y"})
-        return monthly
-
-    def _is_enough_history(self, df: pd.DataFrame) -> bool:
-        # Require at least 12 non-null points
-        return df['y'].dropna().shape[0] >= 12
-
-    def _fit_forecast(self, history: pd.DataFrame, periods: int, freq: str = 'MS') -> pd.DataFrame:
-        m = Prophet(interval_width=0.95, yearly_seasonality=True, weekly_seasonality=False, daily_seasonality=False)
-        m.fit(history)
-        future = m.make_future_dataframe(periods=periods, freq=freq)
-        fcst = m.predict(future)
-        # Return only the forecast horizon rows
-        return fcst.loc[fcst['ds'] > history['ds'].max(), ['ds', 'yhat', 'yhat_lower', 'yhat_upper']]
-
-    def generate_forecast(
-        self,
-        data: pd.DataFrame,
-        periods: int = 1,
-        time_col: Optional[str] = None,
-        value_cols: Optional[List[str]] = None,
-        freq: str = 'MS'
-    ):
-        print(f"🤖 FORECAST_AGENT: Prophet forecast for {periods} period(s)")
-        try:
-            if data is None or data.empty:
-                return {"status": "error", "message": "Not enough data for forecasting"}
-
-            if not _PROPHET_AVAILABLE:
-                return {"status": "error", "message": "Prophet library is not available. Please install 'prophet' per requirements.txt."}
-
-            # Detect time column
-            tcol = self._infer_time_col(data, time_col)
-            if tcol is None:
-                return {"status": "error", "message": "No datetime column found (expected one of: ds, date, Date, invoice_date, InvoiceDate)."}
-
-            # Choose value columns
-            if value_cols is None:
-                numeric_cols = list(data.select_dtypes(include=['number']).columns)
-                if tcol in numeric_cols:
-                    numeric_cols.remove(tcol)
-                if not numeric_cols:
-                    return {"status": "error", "message": "No numeric columns found to forecast."}
-                value_cols = numeric_cols
-
-            results: Dict[str, dict] = {}
-            for col in value_cols:
-                # Prepare monthly series
-                monthly = self._resample_monthly(data, tcol, col)
-                if not self._is_enough_history(monthly):
-                    results[col] = {
-                        "status": "insufficient_data",
-                        "message": "Not enough history to forecast reliably (need >= 12 monthly points).",
-                        "history_points": int(monthly['y'].dropna().shape[0])
-                    }
-                    continue
-
-                # Fit Prophet and forecast
-                fcst = self._fit_forecast(monthly, periods=periods)
-                # Extract last actual
-                last_actual_ds = monthly['ds'].max()
-                last_actual_y = float(monthly.loc[monthly['ds'] == last_actual_ds, 'y'].values[0])
-
-                # Package
-                points = [
-                    {
-                        "ds": r['ds'].strftime('%Y-%m-%d'),
-                        "yhat": float(r['yhat']),
-                        "yhat_lower": float(r['yhat_lower']),
-                        "yhat_upper": float(r['yhat_upper'])
-                    }
-                    for _, r in fcst.iterrows()
-                ]
-
-                # Trend signal: compare last forecast to last actual
-                final = points[-1] if points else None
-                trend = None
-                if final is not None:
-                    if final['yhat'] > last_actual_y:
-                        trend = 'increasing'
-                    elif final['yhat'] < last_actual_y:
-                        trend = 'decreasing'
-                    else:
-                        trend = 'flat'
-
-                results[col] = {
-                    "status": "ok",
-                    "freq": "MS",
-                    "history_points": int(monthly.shape[0]),
-                    "last_actual": {"ds": last_actual_ds.strftime('%Y-%m-%d'), "y": last_actual_y},
-                    "forecast_horizon": periods,
-                    "forecast": points,
-                    "trend": trend
-                }
-
-            print(f"✅ FORECAST_AGENT: Forecast generated for {len([k for k,v in results.items() if v.get('status')=='ok'])} series")
-            return results
-
-        except Exception as e:
-            print(f"❌ FORECAST_AGENT Error: {e}")
-            return {"status": "error", "message": f"Forecasting failed: {str(e)}"}
-=======
 # backend/agents/forecast_agent.py
 from __future__ import annotations
 import os, re
@@ -290,5 +126,4 @@
         out["y"] = pd.to_numeric(out["y"], errors="coerce")
         out = out.dropna(subset=["ds", "y"]).sort_values("ds")
         out["ds"] = out["ds"].values.astype("datetime64[M]")  # monthly
-        return out[["ds", "y"]]
->>>>>>> 8c8e4f0d
+        return out[["ds", "y"]]