import logging
import re
from openai import OpenAI

from backend.config import Config, USE_QWEN_MODEL
from backend.utils.dataset_manager import DatasetManager
from backend.utils.database import db_manager
from backend.utils.vector_db import vector_db

logger = logging.getLogger(__name__)


class SQLAgent:
    def __init__(self):
        # OpenAI client for GPT fallback
        self.client = OpenAI(api_key=Config.OPENAI_API_KEY)
        self.dataset_manager = DatasetManager()

        # --- Try loading embedded Qwen Text2SQL model ---
        try:
            from backend.agents.text2sql_qwen.model_loader import get_model
            from backend.agents.text2sql_qwen.prompting import build_messages

            self.use_qwen = bool(USE_QWEN_MODEL)
            if self.use_qwen:
                self.qwen_model = get_model()
                self.qwen_prompt_builder = build_messages
                logger.info("✅ Qwen Text2SQL model initialized successfully.")
            else:
                self.qwen_model = None
        except Exception as e:
            logger.warning(f"⚠️ Could not initialize Qwen model: {e}")
            self.qwen_model = None
            self.use_qwen = False

        logger.info(
            f"USE_QWEN_MODEL={getattr(self, 'use_qwen', False)} | "
            f"qwen_model_is_none={self.qwen_model is None}"
        )

    def generate_sql(self, user_query, active_table=None):
        """
        Generate SQL query from natural language:
        1) Try local Qwen Text2SQL model
        2) If invalid / error, fall back to GPT
        """
        try:
            logger.info(f"🔍 SQL_AGENT: Generating SQL for: {user_query}")

            # --- Resolve active table ---
            if not active_table:
                active_info = self.dataset_manager.get_active_dataset(force_refresh=True)
                active_table = (
                    active_info["table_name"]
                    if isinstance(active_info, dict) and active_info.get("table_name")
                    else None
                )
                logger.info(f"📊 SQL_AGENT: Using active table: {active_table}")

            if not active_table:
                return None, "No active dataset. Please upload a CSV file first."

            # Detect anomaly/unusual pattern queries - generate aggregation SQL (optionally by group like category/product)
            anomaly_keywords = ["anomal", "outlier", "unusual", "drop", "spike", "irregular", "abnormal", "unexpected"]
            uq_lower = user_query.lower()
            is_anomaly = any(keyword in uq_lower for keyword in anomaly_keywords)
            # Detect desire for grouping (category/product/item/brand)
            group_phrases = [
                "by product", "per product", "each product",
                "by category", "per category", "each category", "by product category", "product categories",
                "by item", "per item", "each item",
                "by sku", "per sku",
                "by brand", "per brand"
            ]
            wants_group = any(p in uq_lower for p in group_phrases) or (
                ("category" in uq_lower or "product" in uq_lower or "item" in uq_lower or "sku" in uq_lower or "brand" in uq_lower)
                and "anomal" in uq_lower
            )

            # Helper: get column names and types from schema
            def _get_table_columns():
                try:
                    cols = db_manager.execute_query_dict(
                        f"""
                        SELECT column_name, data_type
                        FROM information_schema.columns
                        WHERE table_name = '{active_table}'
                        ORDER BY ordinal_position
                        """
                    )
                    return cols
                except Exception:
                    return []
<<<<<<< HEAD

=======
            
>>>>>>> ff9f20b3
            # Helper: detect date/time column and its data type
            def _get_date_column_info():
                cols = _get_table_columns()
                column_names = [c['column_name'] for c in cols]
<<<<<<< HEAD

=======
                
>>>>>>> ff9f20b3
                # Preferred date column names
                date_keywords = ['date', 'invoicedate', 'orderdate', 'transactiondate', 'timestamp', 'time']
                for keyword in date_keywords:
                    for col in column_names:
                        if keyword == col.lower().replace('_', ''):
                            # Find the data type for this column
                            col_info = next((c for c in cols if c['column_name'] == col), None)
                            return {'name': col, 'type': col_info['data_type'] if col_info else 'unknown'}
<<<<<<< HEAD

=======
                
>>>>>>> ff9f20b3
                # Fallback: check data types
                for col_info in cols:
                    if 'timestamp' in col_info['data_type'].lower() or 'date' in col_info['data_type'].lower():
                        return {'name': col_info['column_name'], 'type': col_info['data_type']}
<<<<<<< HEAD

                return {'name': 'date', 'type': 'unknown'}  # ultimate fallback

            # Helper: get SQL expression to convert column to DATE based on its type
            def _get_date_cast_expr(col_name, col_type):
                col_type_lower = col_type.lower()

                # If already a date/timestamp type, just cast it
                if 'timestamp' in col_type_lower or 'date' in col_type_lower:
                    return f"CAST({col_name} AS DATE)"

=======
                
                return {'name': 'date', 'type': 'unknown'}  # ultimate fallback
            
            # Helper: get SQL expression to convert column to DATE based on its type
            def _get_date_cast_expr(col_name, col_type):
                col_type_lower = col_type.lower()
                
                # If already a date/timestamp type, just cast it
                if 'timestamp' in col_type_lower or 'date' in col_type_lower:
                    return f"CAST({col_name} AS DATE)"
                
>>>>>>> ff9f20b3
                # If it's text/varchar/character varying, detect the format by sampling
                if any(t in col_type_lower for t in ['text', 'varchar', 'character varying', 'char']):
                    # Sample a few values to detect format
                    try:
                        sample_query = f"SELECT {col_name} FROM {active_table} WHERE {col_name} IS NOT NULL LIMIT 1"
                        result = db_manager.execute_query_dict(sample_query)
                        if result and len(result) > 0:
                            sample_value = str(result[0][col_name])
<<<<<<< HEAD

=======
                            
>>>>>>> ff9f20b3
                            # Detect format based on sample
                            if '/' in sample_value:
                                # Could be MM/DD/YYYY or DD/MM/YYYY
                                parts = sample_value.split('/')
                                if len(parts) >= 3:
                                    # If first part > 12, it's DD/MM/YYYY, else MM/DD/YYYY
                                    first_num = int(parts[0].split()[0])  # Handle time if present
                                    if first_num > 12:
                                        return f"TO_DATE({col_name}, 'DD/MM/YYYY')"
                                    else:
                                        return f"TO_DATE({col_name}, 'MM/DD/YYYY')"
                            elif '-' in sample_value:
                                # Could be YYYY-MM-DD or DD-MM-YYYY
                                parts = sample_value.split('-')
                                if len(parts) >= 3:
                                    # If first part is 4 digits, it's YYYY-MM-DD
                                    if len(parts[0]) == 4:
                                        return f"TO_DATE({col_name}, 'YYYY-MM-DD')"
                                    else:
                                        return f"TO_DATE({col_name}, 'DD-MM-YYYY')"
                    except Exception as e:
                        logger.warning(f"⚠️ Could not detect date format, using default: {e}")
<<<<<<< HEAD

                    # Fallback to MM/DD/YYYY
                    return f"TO_DATE({col_name}, 'MM/DD/YYYY')"

                # Default fallback
                return f"CAST({col_name} AS DATE)"

=======
                    
                    # Fallback to MM/DD/YYYY
                    return f"TO_DATE({col_name}, 'MM/DD/YYYY')"
                
                # Default fallback
                return f"CAST({col_name} AS DATE)"
            
>>>>>>> ff9f20b3
            # Helper: detect value/amount column
            def _get_value_column():
                cols = _get_table_columns()
                column_names = [c['column_name'] for c in cols]
<<<<<<< HEAD

=======
                
>>>>>>> ff9f20b3
                # Preferred value column names in priority order
                value_keywords = ['total_amount', 'totalamount', 'amount', 'total', 'quantity', 'qty', 'unitprice', 'price', 'revenue', 'sales', 'value']
                for keyword in value_keywords:
                    for col in column_names:
                        if keyword == col.lower().replace('_', '').replace(' ', ''):
                            return col
<<<<<<< HEAD

=======
                
>>>>>>> ff9f20b3
                # Fallback: find first numeric column
                for col_info in cols:
                    data_type = col_info['data_type'].lower()
                    if any(t in data_type for t in ['int', 'numeric', 'decimal', 'float', 'double', 'real']):
                        return col_info['column_name']
<<<<<<< HEAD

                return 'total_amount'  # ultimate fallback

=======
                
                return 'total_amount'  # ultimate fallback
            
>>>>>>> ff9f20b3
            # Helper: pick best grouping column present in the table
            def _get_group_column():
                cols = _get_table_columns()
                column_names = [c['column_name'] for c in cols]

                preferred = [
                    # product-first
                    'product', 'product_name', 'product_title', 'product_id', 'sku',
                    # item variants
                    'item', 'item_name', 'description',
                    # brand
                    'brand', 'brand_name',
                    # categories
                    'product_category', 'category', 'category_name', 'productcategory'
                ]
                for c in preferred:
                    if c in column_names:
                        return c
                # Fallback: None (no grouping available)
                return None

<<<<<<< HEAD
            # ---------- ANOMALY / AGGREGATION FAST PATH ----------
            if is_anomaly:
                logger.info("🚨 Detected anomaly query - generating monthly aggregation SQL")

=======
            if is_anomaly:
                logger.info("🚨 Detected anomaly query - generating monthly aggregation SQL")
                
>>>>>>> ff9f20b3
                # Detect column names and types from schema
                date_col_info = _get_date_column_info()
                date_col = date_col_info['name']
                date_type = date_col_info['type']
                value_col = _get_value_column()
<<<<<<< HEAD

                # Get proper date casting expression
                date_cast = _get_date_cast_expr(date_col, date_type)

                logger.info(f"📅 Detected date column: {date_col} (type: {date_type})")
                logger.info(f"💰 Detected value column: {value_col}")
                logger.info(f"🔧 Date conversion: {date_cast}")

=======
                
                # Get proper date casting expression
                date_cast = _get_date_cast_expr(date_col, date_type)
                
                logger.info(f"📅 Detected date column: {date_col} (type: {date_type})")
                logger.info(f"💰 Detected value column: {value_col}")
                logger.info(f"🔧 Date conversion: {date_cast}")
                
>>>>>>> ff9f20b3
                # Grouped anomaly detection (category/product/etc.)
                if wants_group:
                    group_col = _get_group_column()
                    if not group_col:
                        logger.info("ℹ️ Grouping requested but no suitable column found; falling back to non-grouped")
                    else:
                        logger.info(f"🧩 Detected grouping dimension for anomaly query: {group_col}")
<<<<<<< HEAD

=======
>>>>>>> ff9f20b3
                    # Timeframe filters for category grouping
                    if group_col and ("last 3 months" in uq_lower or "last three months" in uq_lower):
                        logger.info("🗓️ Applying 'last 3 months' timeframe with category grouping")
                        sql = f"""
                        WITH bounds AS (
                            SELECT 
                                (DATE_TRUNC('month', MAX({date_cast})) - INTERVAL '2 month') AS m_start,
                                (DATE_TRUNC('month', MAX({date_cast})) + INTERVAL '1 month') AS m_end
                            FROM {active_table}
                            WHERE {date_col} IS NOT NULL
                        ),
                        monthly_sales AS (
                            SELECT 
                                DATE_TRUNC('month', {date_cast}) as {date_col},
                                t.{group_col},
                                SUM(t.{value_col}) as {value_col},
                                COUNT(*) as transaction_count
                            FROM {active_table} t
                            CROSS JOIN bounds b
                            WHERE t.{date_col} IS NOT NULL
                              AND {date_cast} >= b.m_start
                              AND {date_cast} < b.m_end
                            GROUP BY DATE_TRUNC('month', {date_cast}), t.{group_col}
                        )
                        SELECT 
                            {date_col},
                            {group_col},
                            {value_col},
                            transaction_count
                        FROM monthly_sales
                        ORDER BY {group_col}, {date_col};
                        """
                        logger.info("✅ Generated category anomaly SQL for last 3 months")
                        logger.info(f"🔍 SQL Query: {sql}")
                        return sql, None
<<<<<<< HEAD

=======
                    
>>>>>>> ff9f20b3
                    if group_col and ("last 6 months" in uq_lower or "last six months" in uq_lower):
                        logger.info("🗓️ Applying 'last 6 months' timeframe with category grouping")
                        sql = f"""
                        WITH bounds AS (
                            SELECT 
                                (DATE_TRUNC('month', MAX({date_cast})) - INTERVAL '5 month') AS m_start,
                                (DATE_TRUNC('month', MAX({date_cast})) + INTERVAL '1 month') AS m_end
                            FROM {active_table}
                            WHERE {date_col} IS NOT NULL
                        ),
                        monthly_sales AS (
                            SELECT 
                                DATE_TRUNC('month', {date_cast}) as {date_col},
                                t.{group_col},
                                SUM(t.{value_col}) as {value_col},
                                COUNT(*) as transaction_count
                            FROM {active_table} t
                            CROSS JOIN bounds b
                            WHERE t.{date_col} IS NOT NULL
                              AND {date_cast} >= b.m_start
                              AND {date_cast} < b.m_end
                            GROUP BY DATE_TRUNC('month', {date_cast}), t.{group_col}
                        )
                        SELECT 
                            {date_col},
                            {group_col},
                            {value_col},
                            transaction_count
                        FROM monthly_sales
                        ORDER BY {group_col}, {date_col};
                        """
                        logger.info("✅ Generated category anomaly SQL for last 6 months")
                        logger.info(f"🔍 SQL Query: {sql}")
                        return sql, None
<<<<<<< HEAD

=======
                    
>>>>>>> ff9f20b3
                    if group_col and ("last quarter" in uq_lower or "previous quarter" in uq_lower):
                        logger.info("🗓️ Applying 'last quarter' timeframe with category grouping (previous completed quarter)")
                        sql = f"""
                        WITH latest AS (
                            SELECT DATE_TRUNC('quarter', MAX({date_cast})) AS curr_q
                            FROM {active_table}
                            WHERE {date_col} IS NOT NULL
                        ), bounds AS (
                            SELECT (curr_q - INTERVAL '3 month') AS q_start,
                                   curr_q AS q_end
                            FROM latest
                        ),
                        monthly_sales AS (
                            SELECT 
                                DATE_TRUNC('month', {date_cast}) as {date_col},
                                t.{group_col},
                                SUM(t.{value_col}) as {value_col},
                                COUNT(*) as transaction_count
                            FROM {active_table} t
                            CROSS JOIN bounds b
                            WHERE t.{date_col} IS NOT NULL
                              AND {date_cast} >= b.q_start
                              AND {date_cast} < b.q_end
                            GROUP BY DATE_TRUNC('month', {date_cast}), t.{group_col}
                        )
                        SELECT 
                            {date_col},
                            {group_col},
                            {value_col},
                            transaction_count
                        FROM monthly_sales
                        ORDER BY {group_col}, {date_col};
                        """
                        logger.info("✅ Generated category anomaly SQL for last quarter")
                        logger.info(f"🔍 SQL Query: {sql}")
                        return sql, None
<<<<<<< HEAD

=======
                    
>>>>>>> ff9f20b3
                    if group_col:
                        # Full-range grouped monthly aggregation
                        sql = f"""
                        WITH monthly_sales AS (
                            SELECT 
                                DATE_TRUNC('month', {date_cast}) as {date_col},
                                {group_col},
                                SUM({value_col}) as {value_col},
                                COUNT(*) as transaction_count
                            FROM {active_table}
                            WHERE {date_col} IS NOT NULL
                            GROUP BY DATE_TRUNC('month', {date_cast}), {group_col}
                        )
                        SELECT 
                            {date_col},
                            {group_col},
                            {value_col},
                            transaction_count
                        FROM monthly_sales
                        ORDER BY {group_col}, {date_col};
                        """
                        logger.info("✅ Generated grouped anomaly SQL without timeframe filter")
                        logger.info(f"🔍 SQL Query: {sql}")
                        return sql, None

                # Optional timeframe filters (non-category case)
                if "last 3 months" in uq_lower or "last three months" in uq_lower:
                    logger.info("🗓️ Applying 'last 3 months' timeframe filter")
                    sql = f"""
                    WITH bounds AS (
                        SELECT 
                            (DATE_TRUNC('month', MAX({date_cast})) - INTERVAL '2 month') AS m_start,
                            (DATE_TRUNC('month', MAX({date_cast})) + INTERVAL '1 month') AS m_end
                        FROM {active_table}
                        WHERE {date_col} IS NOT NULL
                    ),
                    monthly_sales AS (
                        SELECT 
                            DATE_TRUNC('month', {date_cast}) as {date_col},
                            SUM(t.{value_col}) as {value_col},
                            COUNT(*) as transaction_count
                        FROM {active_table} t
                        CROSS JOIN bounds b
                        WHERE t.{date_col} IS NOT NULL
                          AND {date_cast} >= b.m_start
                          AND {date_cast} < b.m_end
                        GROUP BY DATE_TRUNC('month', {date_cast})
                    )
                    SELECT 
                        {date_col},
                        {value_col},
                        transaction_count,
                        AVG({value_col}) OVER () as avg_amount,
                        STDDEV({value_col}) OVER () as stddev_amount
                    FROM monthly_sales
                    ORDER BY {date_col};
                    """
                    logger.info("✅ Generated anomaly detection SQL for last 3 months")
                    logger.info(f"🔍 SQL Query: {sql}")
                    return sql, None
<<<<<<< HEAD

=======
                
>>>>>>> ff9f20b3
                if "last 6 months" in uq_lower or "last six months" in uq_lower:
                    logger.info("🗓️ Applying 'last 6 months' timeframe filter")
                    sql = f"""
                    WITH bounds AS (
                        SELECT 
                            (DATE_TRUNC('month', MAX({date_cast})) - INTERVAL '5 month') AS m_start,
                            (DATE_TRUNC('month', MAX({date_cast})) + INTERVAL '1 month') AS m_end
                        FROM {active_table}
                        WHERE {date_col} IS NOT NULL
                    ),
                    monthly_sales AS (
                        SELECT 
                            DATE_TRUNC('month', {date_cast}) as {date_col},
                            SUM(t.{value_col}) as {value_col},
                            COUNT(*) as transaction_count
                        FROM {active_table} t
                        CROSS JOIN bounds b
                        WHERE t.{date_col} IS NOT NULL
                          AND {date_cast} >= b.m_start
                          AND {date_cast} < b.m_end
                        GROUP BY DATE_TRUNC('month', {date_cast})
                    )
                    SELECT 
                        {date_col},
                        {value_col},
                        transaction_count,
                        AVG({value_col}) OVER () as avg_amount,
                        STDDEV({value_col}) OVER () as stddev_amount
                    FROM monthly_sales
                    ORDER BY {date_col};
                    """
                    logger.info("✅ Generated anomaly detection SQL for last 6 months")
                    logger.info(f"🔍 SQL Query: {sql}")
                    return sql, None

                if "last quarter" in uq_lower or "previous quarter" in uq_lower:
                    logger.info("🗓️ Applying 'last quarter' timeframe filter (previous completed quarter)")
                    sql = f"""
                    WITH latest AS (
                        SELECT DATE_TRUNC('quarter', MAX({date_cast})) AS curr_q
                        FROM {active_table}
                        WHERE {date_col} IS NOT NULL
                    ), bounds AS (
                        SELECT (curr_q - INTERVAL '3 month') AS q_start,
                               curr_q AS q_end
                        FROM latest
                    ),
                    monthly_sales AS (
                        SELECT 
                            DATE_TRUNC('month', {date_cast}) as {date_col},
                            SUM(t.{value_col}) as {value_col},
                            COUNT(*) as transaction_count
                        FROM {active_table} t
                        CROSS JOIN bounds b
                        WHERE t.{date_col} IS NOT NULL
                          AND {date_cast} >= b.q_start
                          AND {date_cast} < b.q_end
                        GROUP BY DATE_TRUNC('month', {date_cast})
                    )
                    SELECT 
                        {date_col},
                        {value_col},
                        transaction_count,
                        AVG({value_col}) OVER () as avg_amount,
                        STDDEV({value_col}) OVER () as stddev_amount
                    FROM monthly_sales
                    ORDER BY {date_col};
                    """
                    logger.info("✅ Generated anomaly detection SQL for last quarter")
                    logger.info(f"🔍 SQL Query: {sql}")
                    return sql, None
<<<<<<< HEAD

=======
                
>>>>>>> ff9f20b3
                # Default: full-range monthly aggregation
                sql = f"""
                WITH monthly_sales AS (
                    SELECT 
                        DATE_TRUNC('month', {date_cast}) as {date_col},
                        SUM({value_col}) as {value_col},
                        COUNT(*) as transaction_count
                    FROM {active_table}
                    WHERE {date_col} IS NOT NULL
                    GROUP BY DATE_TRUNC('month', {date_cast})
                )
                SELECT 
                    {date_col},
                    {value_col},
                    transaction_count,
                    AVG({value_col}) OVER () as avg_amount,
                    STDDEV({value_col}) OVER () as stddev_amount
                FROM monthly_sales
                ORDER BY {date_col};
                """
                logger.info("✅ Generated anomaly detection SQL without timeframe filter")
                logger.info(f"🔍 SQL Query: {sql}")
                return sql, None

            # Get schema info and context
            schema_info = self._get_table_schema(active_table)
            schema_context = vector_db.get_schema_context(user_query)

            # ---------- QWEN TRY FIRST ----------
            if self.qwen_model and self.use_qwen:
                try:
                    logger.info("🚀 Trying Qwen Text2SQL model first...")

                    messages = self.qwen_prompt_builder(
                        question=user_query,
                        db_schema=f"{schema_info}\n{schema_context}",
                    )

                    qresp = self.qwen_model.create_chat_completion(
                        messages=messages,
                        temperature=0,
                        max_tokens=512,
                    )

                    content = (
                        qresp.get("choices", [{}])[0]
                             .get("message", {})
                             .get("content", "")
                    ).strip()

                    logger.info(
                        f"🧾 Qwen raw output: "
                        f"{content[:200]}{'...' if len(content) > 200 else ''}"
                    )

                    sql_query = self._clean_sql(content)

                    # Apply your patches/fixes from your branch
                    sql_query = self._fix_date_format_issues(sql_query)
                    sql_query = self._apply_sql_patches(sql_query)

                    logger.info(f"🧪 Qwen cleaned candidate: {sql_query}")

                    logger.info(f"🔎 Before validation (Qwen): {sql_query}")
                    validated_sql = self._validate_sql(sql_query)
                    if validated_sql:
                        logger.info("✅ Qwen succeeded (using model output).")
                        return validated_sql, None
                    else:
                        logger.warning(
                            "⚠️ Qwen produced invalid SQL; will fall back to GPT."
                        )

                except Exception as qe:
                    logger.warning(
                        f"⚠️ Qwen exception; falling back to GPT. Details: {qe}"
                    )

            # ---------- GPT FALLBACK ----------
            logger.info("💬 Using GPT fallback...")
            sql_query = self._generate_sql_with_gpt(
                user_query, active_table, schema_info, schema_context
            )

            # Apply your fixes/patches before validation
            sql_query = self._fix_date_format_issues(sql_query)
            sql_query = self._apply_sql_patches(sql_query)

            logger.info(f"🔎 Before validation (GPT): {sql_query}")
            validated_sql = self._validate_sql(sql_query)
            if validated_sql:
                return validated_sql, None
            else:
                return None, "Generated SQL query is invalid."

        except Exception as e:
            logger.error(f"❌ SQL_AGENT Error: {e}")
            return None, f"Error generating SQL: {str(e)}"

    # -------------------------------------------------------------------------
    # GPT fallback path
    # -------------------------------------------------------------------------
    def _generate_sql_with_gpt(self, user_query, active_table, schema_info, schema_context):
        """GPT-based SQL generation used only as fallback."""
        system_prompt = f"""
        You are an expert SQL query generator. Convert natural language questions to PostgreSQL SELECT queries.

        Current Active Table: {active_table}

        Database Schema:
        {schema_info}

        Additional Schema Context:
        {schema_context}

        Rules:
        - Only generate SELECT queries (read-only)
        - Use the exact table name: {active_table}
        - Use proper aggregation (SUM, COUNT, AVG) when needed
        - Include appropriate GROUP BY clauses for breakdowns
        - Use WHERE clauses for filtering
        - For string comparisons, prefer LOWER(column) = 'value' for case-insensitivity
        - For aggregates like SUM, it is fine to return plain SUM(...); post-processing may wrap with COALESCE.
        - Do NOT modify or delete data.
        - Do NOT use CREATE TABLE / CREATE VIEW / INSERT / UPDATE / DELETE / DROP / ALTER.
        - Output ONLY the SQL (no markdown, no explanation).

        IMPORTANT DATE HANDLING:
        - If you see date-like columns stored as text (e.g. 'MM/DD/YYYY HH24:MI'), they may need to be parsed using:
          to_timestamp(date_column, 'MM/DD/YYYY HH24:MI')::DATE
        - For date filtering in WHERE clauses on such columns, you can use:
          to_timestamp(date_column, 'MM/DD/YYYY HH24:MI')::DATE BETWEEN 'YYYY-MM-DD' AND 'YYYY-MM-DD'
        - In SELECT, to expose a cleaned date, you can use an alias like:
          to_timestamp(date_column, 'MM/DD/YYYY HH24:MI')::DATE AS invoice_date
        """
        response = self.client.chat.completions.create(
            model="gpt-3.5-turbo",
            messages=[
                {"role": "system", "content": system_prompt},
                {"role": "user", "content": f"Generate SQL query for: {user_query}"},
            ],
            temperature=0.1,
            max_tokens=500,
        )
        sql_query = response.choices[0].message.content.strip()
        return self._clean_sql(sql_query)

    # -------------------------------------------------------------------------
    # Helpers
    # -------------------------------------------------------------------------
    def _clean_sql(self, sql_query: str) -> str:
        """
        Strip markdown fences and whitespace from model output.
        Also try to extract the first SELECT ... ; block, in case
        the model added extra text or DDL around the query.
        """
        if not sql_query:
            return ""
        s = sql_query.strip()

        # Remove markdown fences
        if s.startswith("```"):
            # Strip leading/trailing backticks then drop language identifiers
            s = s.strip("`")
            s = s.replace("sql\n", "").replace("SQL\n", "")

        s = s.strip()

        # Try to extract the first SELECT ... ;
        # This helps when the model returns "CREATE VIEW ... AS SELECT ... ;"
        # or has explanations before/after.
        match = re.search(r"(?is)\bselect\b.*?;", s)
        if match:
            s = match.group(0)

        return s.strip()

    def _get_table_schema(self, table_name):
        """
        Get table schema information from information_schema, plus a small sample.
        """
        try:
            query = f"""
                SELECT column_name, data_type
                FROM information_schema.columns
                WHERE table_name = '{table_name}'
                ORDER BY ordinal_position
            """
            columns_info = db_manager.execute_query_dict(query)
            schema_description = f"Table: {table_name}\nColumns:\n"
            for row in columns_info:
                schema_description += f"- {row['column_name']} ({row['data_type']})\n"

            # Include a small sample
            sample_query = f"SELECT * FROM {table_name} LIMIT 3"
            sample_rows = db_manager.execute_query_dict(sample_query)
            if sample_rows:
                schema_description += f"\nSample data:\n{self._rows_to_table(sample_rows)}"

            return schema_description
        except Exception as e:
            logger.error(f"Schema retrieval error: {e}")
            return f"Table: {table_name} (schema unavailable)"

    def _validate_sql(self, sql_query: str):
        """
        Basic SQL safety/shape validation.

        For your local demo we:
        - Ensure it starts with SELECT.
        - Block obviously destructive DML/DDL (DROP, DELETE, UPDATE, INSERT, ALTER).
        - We do NOT block CREATE anymore, because GPT sometimes mentions it
          even when the core query is a harmless SELECT.
        """
        if not sql_query or not isinstance(sql_query, str):
            logger.warning("❌ SQL_AGENT: Empty or invalid SQL string")
            return None

        cleaned = sql_query.strip()
        upper_sql = cleaned.upper()

        # 1) Must start with SELECT or WITH
        if not (upper_sql.startswith("SELECT") or upper_sql.startswith("WITH")):
            logger.warning(f"❌ SQL_AGENT: Only SELECT/CTE allowed: {upper_sql}")
            return None

        # 2) Block multiple SQL statements
        inner = cleaned[:-1] if cleaned.endswith(";") else cleaned
        if ";" in inner:
            logger.warning(f"❌ SQL_AGENT: Multiple statements not allowed: {upper_sql}")
            return None

        # 3) Safe destructive keyword detection using WORD BOUNDARIES
        dangerous = r"\b(DROP|DELETE|ALTER|INSERT|UPDATE|TRUNCATE)\b"
        if re.search(dangerous, upper_sql, flags=re.IGNORECASE):
            logger.warning(f"❌ SQL_AGENT: Dangerous keyword matched via regex: {upper_sql}")
            return None

        logger.debug(f"✅ SQL_AGENT: SQL validated and safe: {cleaned}")
        return cleaned

    def _fix_date_format_issues(self, sql_query):
        """
        Fix common date format issues in generated SQL, especially around
        text-based date columns like 'invoicedate' in 'MM/DD/YYYY HH24:MI' format.
        """
        if not sql_query:
            return sql_query

        import re

        # Replace invoicedate::DATE with proper to_timestamp... alias
        sql_query = re.sub(
            r'SELECT\s+(\w+date)::DATE',
            r"SELECT to_timestamp(\1, 'MM/DD/YYYY HH24:MI')::DATE AS invoice_date",
            sql_query,
            flags=re.IGNORECASE
        )

        # Fix other direct date casts not in SELECT
        sql_query = re.sub(
            r'(?<!SELECT\s)(\w+date)::DATE',
            r"to_timestamp(\1, 'MM/DD/YYYY HH24:MI')::DATE",
            sql_query,
            flags=re.IGNORECASE
        )

        # Fix WHERE clauses with direct date comparisons
        sql_query = re.sub(
            r'WHERE\s+(\w+date)\s+BETWEEN',
            r"WHERE to_timestamp(\1, 'MM/DD/YYYY HH24:MI')::DATE BETWEEN",
            sql_query,
            flags=re.IGNORECASE
        )

        # Fix WHERE clauses with date comparisons
        sql_query = re.sub(
            r'WHERE\s+to_timestamp\((\w+date),\s*\'MM/DD/YYYY HH24:MI\'\)::DATE\s*([<>=]+)',
            r"WHERE to_timestamp(\1, 'MM/DD/YYYY HH24:MI')::DATE \2",
            sql_query,
            flags=re.IGNORECASE
        )

        # Fix BETWEEN clauses
        sql_query = re.sub(
            r'to_timestamp\((\w+date),\s*\'MM/DD/YYYY HH24:MI\'\)::DATE\s+BETWEEN',
            r"to_timestamp(\1, 'MM/DD/YYYY HH24:MI')::DATE BETWEEN",
            sql_query,
            flags=re.IGNORECASE
        )

        # Fix GROUP BY clauses - use the alias
        sql_query = re.sub(
            r'GROUP BY\s+to_timestamp\((\w+date),\s*\'MM/DD/YYYY HH24:MI\'\)::DATE',
            r"GROUP BY invoice_date",
            sql_query,
            flags=re.IGNORECASE
        )

        # Fix ORDER BY clauses - use the alias
        sql_query = re.sub(
            r'ORDER BY\s+to_timestamp\((\w+date),\s*\'MM/DD/YYYY HH24:MI\'\)::DATE',
            r"ORDER BY invoice_date",
            sql_query,
            flags=re.IGNORECASE
        )

        # Clean up any duplicate aliases
        sql_query = re.sub(
            r'AS invoice_date AS \w+',
            r'AS invoice_date',
            sql_query,
            flags=re.IGNORECASE
        )

        return sql_query

    def _apply_sql_patches(self, sql_query):
        """
        Apply common SQL patches for robustness.
        """
        if not sql_query:
            return sql_query

        # Patch common column name mistakes
        sql_query = re.sub(r'\bcategory\b', 'product_category', sql_query)

        # Case-insensitive product_category
        sql_query = re.sub(
            r"WHERE\s+product_category\s*=\s*'([^']+)'",
            lambda m: f"WHERE LOWER(product_category) = '{m.group(1).lower()}'",
            sql_query,
            flags=re.IGNORECASE
        )

        # Case-insensitive gender
        sql_query = re.sub(
            r"WHERE\s+gender\s*=\s*'([^']+)'",
            lambda m: f"WHERE LOWER(gender) = '{m.group(1).lower()}'",
            sql_query,
            flags=re.IGNORECASE
        )

        # COALESCE for SUM (avoid double COALESCE)
        sql_query = re.sub(
            r"COALESCE\(COALESCE\(SUM\(([^)]+)\), 0\), 0\)",
            r"COALESCE(SUM(\1), 0)",
            sql_query
        )
        sql_query = re.sub(
            r"SUM\(([^)]+)\)",
            r"COALESCE(SUM(\1), 0)",
            sql_query
        )

        return sql_query

    def execute_query(self, sql_query):
        """
        Execute SQL query and return results.
        Useful for debugging or direct usage by other components.
        """
        if not sql_query:
            return None

        try:
            logger.info(f"🔍 SQL_AGENT: Executing query: {sql_query}")
            results = db_manager.execute_query_dict(sql_query)
            logger.info(f"✅ SQL_AGENT: Retrieved {len(results) if results else 0} rows")
            return results
        except Exception as e:
            logger.error(f"❌ SQL_AGENT: Query execution failed: {e}")
            return None

<<<<<<< HEAD
    def _rows_to_table(self, rows):
        """Format list of dicts as a simple table string (for schema samples)."""
        if not rows:
            return "<empty>"

        cols = list(rows[0].keys())
        col_widths = {
            c: max(len(str(c)), max((len(str(r.get(c, ''))) for r in rows), default=0))
            for c in cols
        }
        header = " | ".join(str(c).ljust(col_widths[c]) for c in cols)
        sep = "-+-".join('-' * col_widths[c] for c in cols)
        lines = [header, sep]
        for r in rows:
            lines.append(" | ".join(str(r.get(c, '')).ljust(col_widths[c]) for c in cols))
        return "\n".join(lines)
=======
        return sql_query





>>>>>>> ff9f20b3
<|MERGE_RESOLUTION|>--- conflicted
+++ resolved
@@ -91,20 +91,14 @@
                     return cols
                 except Exception:
                     return []
-<<<<<<< HEAD
-
-=======
+
             
->>>>>>> ff9f20b3
             # Helper: detect date/time column and its data type
             def _get_date_column_info():
                 cols = _get_table_columns()
                 column_names = [c['column_name'] for c in cols]
-<<<<<<< HEAD
-
-=======
+
                 
->>>>>>> ff9f20b3
                 # Preferred date column names
                 date_keywords = ['date', 'invoicedate', 'orderdate', 'transactiondate', 'timestamp', 'time']
                 for keyword in date_keywords:
@@ -113,16 +107,11 @@
                             # Find the data type for this column
                             col_info = next((c for c in cols if c['column_name'] == col), None)
                             return {'name': col, 'type': col_info['data_type'] if col_info else 'unknown'}
-<<<<<<< HEAD
-
-=======
                 
->>>>>>> ff9f20b3
                 # Fallback: check data types
                 for col_info in cols:
                     if 'timestamp' in col_info['data_type'].lower() or 'date' in col_info['data_type'].lower():
                         return {'name': col_info['column_name'], 'type': col_info['data_type']}
-<<<<<<< HEAD
 
                 return {'name': 'date', 'type': 'unknown'}  # ultimate fallback
 
@@ -134,19 +123,6 @@
                 if 'timestamp' in col_type_lower or 'date' in col_type_lower:
                     return f"CAST({col_name} AS DATE)"
 
-=======
-                
-                return {'name': 'date', 'type': 'unknown'}  # ultimate fallback
-            
-            # Helper: get SQL expression to convert column to DATE based on its type
-            def _get_date_cast_expr(col_name, col_type):
-                col_type_lower = col_type.lower()
-                
-                # If already a date/timestamp type, just cast it
-                if 'timestamp' in col_type_lower or 'date' in col_type_lower:
-                    return f"CAST({col_name} AS DATE)"
-                
->>>>>>> ff9f20b3
                 # If it's text/varchar/character varying, detect the format by sampling
                 if any(t in col_type_lower for t in ['text', 'varchar', 'character varying', 'char']):
                     # Sample a few values to detect format
@@ -155,11 +131,8 @@
                         result = db_manager.execute_query_dict(sample_query)
                         if result and len(result) > 0:
                             sample_value = str(result[0][col_name])
-<<<<<<< HEAD
-
-=======
+
                             
->>>>>>> ff9f20b3
                             # Detect format based on sample
                             if '/' in sample_value:
                                 # Could be MM/DD/YYYY or DD/MM/YYYY
@@ -182,7 +155,6 @@
                                         return f"TO_DATE({col_name}, 'DD-MM-YYYY')"
                     except Exception as e:
                         logger.warning(f"⚠️ Could not detect date format, using default: {e}")
-<<<<<<< HEAD
 
                     # Fallback to MM/DD/YYYY
                     return f"TO_DATE({col_name}, 'MM/DD/YYYY')"
@@ -190,49 +162,26 @@
                 # Default fallback
                 return f"CAST({col_name} AS DATE)"
 
-=======
-                    
-                    # Fallback to MM/DD/YYYY
-                    return f"TO_DATE({col_name}, 'MM/DD/YYYY')"
-                
-                # Default fallback
-                return f"CAST({col_name} AS DATE)"
-            
->>>>>>> ff9f20b3
             # Helper: detect value/amount column
             def _get_value_column():
                 cols = _get_table_columns()
                 column_names = [c['column_name'] for c in cols]
-<<<<<<< HEAD
-
-=======
-                
->>>>>>> ff9f20b3
+
                 # Preferred value column names in priority order
                 value_keywords = ['total_amount', 'totalamount', 'amount', 'total', 'quantity', 'qty', 'unitprice', 'price', 'revenue', 'sales', 'value']
                 for keyword in value_keywords:
                     for col in column_names:
                         if keyword == col.lower().replace('_', '').replace(' ', ''):
                             return col
-<<<<<<< HEAD
-
-=======
-                
->>>>>>> ff9f20b3
+
                 # Fallback: find first numeric column
                 for col_info in cols:
                     data_type = col_info['data_type'].lower()
                     if any(t in data_type for t in ['int', 'numeric', 'decimal', 'float', 'double', 'real']):
                         return col_info['column_name']
-<<<<<<< HEAD
 
                 return 'total_amount'  # ultimate fallback
 
-=======
-                
-                return 'total_amount'  # ultimate fallback
-            
->>>>>>> ff9f20b3
             # Helper: pick best grouping column present in the table
             def _get_group_column():
                 cols = _get_table_columns()
@@ -254,22 +203,15 @@
                 # Fallback: None (no grouping available)
                 return None
 
-<<<<<<< HEAD
             # ---------- ANOMALY / AGGREGATION FAST PATH ----------
             if is_anomaly:
                 logger.info("🚨 Detected anomaly query - generating monthly aggregation SQL")
 
-=======
-            if is_anomaly:
-                logger.info("🚨 Detected anomaly query - generating monthly aggregation SQL")
-                
->>>>>>> ff9f20b3
                 # Detect column names and types from schema
                 date_col_info = _get_date_column_info()
                 date_col = date_col_info['name']
                 date_type = date_col_info['type']
                 value_col = _get_value_column()
-<<<<<<< HEAD
 
                 # Get proper date casting expression
                 date_cast = _get_date_cast_expr(date_col, date_type)
@@ -278,16 +220,6 @@
                 logger.info(f"💰 Detected value column: {value_col}")
                 logger.info(f"🔧 Date conversion: {date_cast}")
 
-=======
-                
-                # Get proper date casting expression
-                date_cast = _get_date_cast_expr(date_col, date_type)
-                
-                logger.info(f"📅 Detected date column: {date_col} (type: {date_type})")
-                logger.info(f"💰 Detected value column: {value_col}")
-                logger.info(f"🔧 Date conversion: {date_cast}")
-                
->>>>>>> ff9f20b3
                 # Grouped anomaly detection (category/product/etc.)
                 if wants_group:
                     group_col = _get_group_column()
@@ -295,10 +227,7 @@
                         logger.info("ℹ️ Grouping requested but no suitable column found; falling back to non-grouped")
                     else:
                         logger.info(f"🧩 Detected grouping dimension for anomaly query: {group_col}")
-<<<<<<< HEAD
-
-=======
->>>>>>> ff9f20b3
+
                     # Timeframe filters for category grouping
                     if group_col and ("last 3 months" in uq_lower or "last three months" in uq_lower):
                         logger.info("🗓️ Applying 'last 3 months' timeframe with category grouping")
@@ -334,11 +263,7 @@
                         logger.info("✅ Generated category anomaly SQL for last 3 months")
                         logger.info(f"🔍 SQL Query: {sql}")
                         return sql, None
-<<<<<<< HEAD
-
-=======
-                    
->>>>>>> ff9f20b3
+
                     if group_col and ("last 6 months" in uq_lower or "last six months" in uq_lower):
                         logger.info("🗓️ Applying 'last 6 months' timeframe with category grouping")
                         sql = f"""
@@ -373,11 +298,7 @@
                         logger.info("✅ Generated category anomaly SQL for last 6 months")
                         logger.info(f"🔍 SQL Query: {sql}")
                         return sql, None
-<<<<<<< HEAD
-
-=======
-                    
->>>>>>> ff9f20b3
+
                     if group_col and ("last quarter" in uq_lower or "previous quarter" in uq_lower):
                         logger.info("🗓️ Applying 'last quarter' timeframe with category grouping (previous completed quarter)")
                         sql = f"""
@@ -414,11 +335,7 @@
                         logger.info("✅ Generated category anomaly SQL for last quarter")
                         logger.info(f"🔍 SQL Query: {sql}")
                         return sql, None
-<<<<<<< HEAD
-
-=======
-                    
->>>>>>> ff9f20b3
+
                     if group_col:
                         # Full-range grouped monthly aggregation
                         sql = f"""
@@ -479,11 +396,7 @@
                     logger.info("✅ Generated anomaly detection SQL for last 3 months")
                     logger.info(f"🔍 SQL Query: {sql}")
                     return sql, None
-<<<<<<< HEAD
-
-=======
-                
->>>>>>> ff9f20b3
+
                 if "last 6 months" in uq_lower or "last six months" in uq_lower:
                     logger.info("🗓️ Applying 'last 6 months' timeframe filter")
                     sql = f"""
@@ -555,11 +468,7 @@
                     logger.info("✅ Generated anomaly detection SQL for last quarter")
                     logger.info(f"🔍 SQL Query: {sql}")
                     return sql, None
-<<<<<<< HEAD
-
-=======
-                
->>>>>>> ff9f20b3
+
                 # Default: full-range monthly aggregation
                 sql = f"""
                 WITH monthly_sales AS (
@@ -934,7 +843,6 @@
             logger.error(f"❌ SQL_AGENT: Query execution failed: {e}")
             return None
 
-<<<<<<< HEAD
     def _rows_to_table(self, rows):
         """Format list of dicts as a simple table string (for schema samples)."""
         if not rows:
@@ -950,12 +858,4 @@
         lines = [header, sep]
         for r in rows:
             lines.append(" | ".join(str(r.get(c, '')).ljust(col_widths[c]) for c in cols))
-        return "\n".join(lines)
-=======
-        return sql_query
-
-
-
-
-
->>>>>>> ff9f20b3
+        return "\n".join(lines)