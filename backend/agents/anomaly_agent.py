<<<<<<< HEAD
import pandas as pd
import numpy as np
from sklearn.ensemble import IsolationForest
from scipy import stats
import plotly.graph_objects as go
from datetime import datetime
import logging

logger = logging.getLogger(__name__)


class AnomalyAgent:
    def __init__(self, contamination=0.05):
        """Initialize the Anomaly Detection Agent
        
        Args:
            contamination (float): Expected proportion of outliers in the data (0.0 to 0.5)
                Default 0.05 means we expect ~5% of data to be anomalies
        """
        self.contamination = contamination
        logger.info("🤖 Anomaly detection agent initialized")
    
    def detect_anomalies(self, data, time_column='date', value_column='total_amount'):
        """Detect anomalies using IsolationForest or Z-score method
        
        Args:
            data (pd.DataFrame): Input dataframe with time and value columns
            time_column (str): Name of the time column
            value_column (str): Name of the value column
            
        Returns:
            dict: Detection results including anomalies, narratives, plot, and statistics
        """
        try:
            logger.info(f"🤖 Detecting anomalies in {len(data)} data points")
            
            # Convert to DataFrame if needed
            if isinstance(data, dict):
                data = pd.DataFrame([data])
            
            # Validate required columns
            if time_column not in data.columns or value_column not in data.columns:
                return {
                    'success': False,
                    'error': f"Required columns {time_column} and/or {value_column} not found"
                }
            
            # Prepare datetime column
            data = data.copy()
            data[time_column] = self._prepare_datetime_column(data[time_column])
            
            # Prepare value column
            data[value_column] = pd.to_numeric(data[value_column], errors='coerce')
            
            # Remove rows with NaN values
            data = data.dropna(subset=[time_column, value_column])
            
            if len(data) < 3:
                return {
                    'success': False,
                    'error': 'Not enough data points for anomaly detection (minimum 3 required)'
                }
            
            # Sort by time
            data = data.sort_values(by=time_column).reset_index(drop=True)
            
            # Detect anomalies
            if len(data) < 5:
                is_anomaly, method = self._detect_zscore(data[value_column])
            else:
                is_anomaly, method = self._detect_isolation_forest(data[value_column])
            
            # Separate anomalies from normal data
            anomalies = data[is_anomaly].copy()
            normal_data = data[~is_anomaly].copy()
            
            if anomalies.empty:
                return {
                    'success': True,
                    'method': method,
                    'message': 'No anomalies detected',
                    'statistics': {
                        'total_points': len(data),
                        'anomalies_found': 0,
                        'anomaly_rate': 0
                    }
                }
            
            # Calculate deviations and generate narratives
            baseline = normal_data[value_column].mean()
            anomalies['deviation'] = ((anomalies[value_column] - baseline) / baseline * 100)
            narratives = self._generate_narratives(anomalies, time_column)
            
            # Create visualization
            fig = self._generate_plot(data, anomalies, time_column, value_column)
            
            return {
                'success': True,
                'method': method,
                'anomalies': anomalies.to_dict('records'),
                'narratives': narratives,
                'plot': fig,
                'statistics': {
                    'total_points': len(data),
                    'anomalies_found': len(anomalies),
                    'anomaly_rate': len(anomalies) / len(data),
                    'baseline': round(baseline, 2)
                }
            }
        
        except Exception as e:
            logger.error(f"❌ Anomaly detection error: {e}")
            return {
                'success': False,
                'error': str(e)
            }

    def detect_anomalies_by_category(self, data, time_column='date', value_column='total_amount', category_column='product_category'):
        """Detect anomalies per category and generate a combined visualization.
        
        Args:
            data (pd.DataFrame): Input dataframe with time, value, and category columns
            time_column (str): Name of the time column
            value_column (str): Name of the value column
            category_column (str): Name of the category column
        
        Returns:
            dict: Detection results including anomalies by category, narratives, plot, and statistics
        """
        try:
            # Basic validation
            if not isinstance(data, pd.DataFrame):
                data = pd.DataFrame(data)

            missing = [c for c in [time_column, value_column, category_column] if c not in data.columns]
            if missing:
                return {
                    'success': False,
                    'error': f"Required columns missing: {', '.join(missing)}"
                }

            df = data.copy()
            # Prepare columns
            df[time_column] = self._prepare_datetime_column(df[time_column])
            df[value_column] = pd.to_numeric(df[value_column], errors='coerce')
            df = df.dropna(subset=[time_column, value_column, category_column])

            if df.empty:
                return {
                    'success': False,
                    'error': 'No valid data after cleaning.'
                }

            # Sort for stability
            df = df.sort_values([category_column, time_column]).reset_index(drop=True)

            # Containers
            anomalies_by_cat = {}
            narratives_by_cat = {}
            methods_by_cat = {}
            stats_by_cat = {}

            # Build combined plot
            fig = go.Figure()

            # Plot one line per category (all points), and red markers for that category's anomalies
            categories = list(df[category_column].dropna().unique())

            total_points = 0
            total_anomalies = 0

            for cat in categories:
                sub = df[df[category_column] == cat].copy()
                # Skip categories with insufficient data
                if len(sub) < 3:
                    methods_by_cat[cat] = 'insufficient_data'
                    stats_by_cat[cat] = {
                        'total_points': len(sub),
                        'anomalies_found': 0,
                        'anomaly_rate': 0
                    }
                    # Still plot the line so users see the series
                    fig.add_trace(go.Scatter(
                        x=sub[time_column], y=sub[value_column],
                        mode='lines+markers', name=str(cat),
                        line=dict(width=2), marker=dict(size=6)
                    ))
                    continue

                total_points += len(sub)

                # Log data for this category to help debug
                logger.info(f"📊 Category '{cat}': {len(sub)} points")
                logger.info(f"   Values: mean={sub[value_column].mean():.2f}, std={sub[value_column].std():.2f}")
                logger.info(f"   Min={sub[value_column].min():.2f}, Max={sub[value_column].max():.2f}")

                # Choose detection method based on length
                if len(sub) < 5:
                    is_anomaly, method = self._detect_zscore(sub[value_column])
                else:
                    is_anomaly, method = self._detect_isolation_forest(sub[value_column])
                methods_by_cat[cat] = method

                anomalies = sub[is_anomaly].copy()
                normal = sub[~is_anomaly].copy()

                # Log anomaly detection results
                if not anomalies.empty:
                    logger.info(f"   Detected {len(anomalies)} anomalies using {method}")
                    for _, anom in anomalies.iterrows():
                        logger.info(f"   - {anom[time_column].strftime('%Y-%m')}: {anom[value_column]:.2f}")
                else:
                    logger.info(f"   No anomalies detected using {method}")

                # Plot line for category
                fig.add_trace(go.Scatter(
                    x=sub[time_column], y=sub[value_column],
                    mode='lines+markers', name=str(cat),
                    line=dict(width=2), marker=dict(size=6)
                ))

                # Compute narratives if any anomalies
                if not anomalies.empty and not normal.empty and normal[value_column].mean() != 0:
                    baseline = normal[value_column].mean()
                    anomalies['deviation'] = ((anomalies[value_column] - baseline) / baseline * 100)
                    narratives = self._generate_narratives(anomalies, time_column)
                    total_anomalies += len(anomalies)
                else:
                    narratives = []
                    anomalies['deviation'] = np.nan

                # Append anomalies as red markers for this category
                if not anomalies.empty:
                    fig.add_trace(
                        go.Scatter(
                            x=anomalies[time_column], y=anomalies[value_column],
                            mode='markers', name=f"Anomalies - {cat}",
                            marker=dict(color='red', size=9, symbol='circle', line=dict(color='darkred', width=2)),
                            hovertemplate=(
                                f"Category: {cat}<br>" +
                                "%{x|%b %Y}<br>" +
                                f"{value_column.replace('_',' ').title()}: " + "%{y:.2f}<extra></extra>"
                            ),
                            showlegend=False
                        )
                    )

                anomalies_by_cat[cat] = anomalies.to_dict('records') if not anomalies.empty else []
                narratives_by_cat[cat] = narratives
                stats_by_cat[cat] = {
                    'total_points': len(sub),
                    'anomalies_found': len(anomalies),
                    'anomaly_rate': (len(anomalies) / len(sub)) if len(sub) else 0
                }

            # Layout for grouped figure
            fig.update_layout(
                title=dict(
                    text=f"Monthly {value_column.replace('_',' ').title()} by Category with Anomalies",
                    x=0.5,
                    font=dict(size=16)
                ),
                xaxis_title='Month',
                yaxis_title=value_column.replace('_',' ').title(),
                showlegend=True,
                legend=dict(orientation='h', yanchor='bottom', y=1.05, xanchor='left', x=0),
                margin=dict(t=90, b=80, l=60, r=20),
                template='plotly_white',
                hovermode='x unified',
                height=600
            )
            fig.update_xaxes(tickangle=45, tickformat='%m-%Y', dtick='M2', automargin=True, tickfont=dict(size=11))

            overall_stats = {
                'total_points': total_points,
                'anomalies_found': total_anomalies,
                'anomaly_rate': (total_anomalies / total_points) if total_points else 0
            }

            return {
                'success': True,
                'methods': methods_by_cat,
                'anomalies_by_category': anomalies_by_cat,
                'narratives_by_category': narratives_by_cat,
                'plot': fig,
                'statistics': {
                    'overall': overall_stats,
                    'per_category': stats_by_cat
                }
            }

        except Exception as e:
            logger.error(f"❌ Category anomaly detection error: {e}")
            return {
                'success': False,
                'error': str(e)
            }
    
    def _prepare_datetime_column(self, column):
        """Prepare datetime column by handling timezones and converting to pandas datetime
        
        Args:
            column (pd.Series): DateTime column to prepare
            
        Returns:
            pd.Series: Cleaned datetime column without timezone
        """
        first_value = column.iloc[0] if len(column) > 0 else None
        
        # Handle datetime objects stored in object dtype (from SQL queries)
        if column.dtype == 'object' and isinstance(first_value, datetime):
            # Remove timezone from each datetime object before conversion
            column = column.apply(
                lambda x: x.replace(tzinfo=None) if isinstance(x, datetime) and x.tzinfo is not None else x
            )
            return pd.to_datetime(column, errors='coerce')
        
        # Handle pandas datetime with timezone
        if hasattr(column, 'dt') and hasattr(column.dt, 'tz') and column.dt.tz is not None:
            return column.dt.tz_localize(None)
        
        # Convert to datetime if not already
        return pd.to_datetime(column, errors='coerce')
    
    def _detect_zscore(self, values, threshold=3.0):
        """Detect anomalies using Z-score method
        
        Args:
            values (pd.Series): Values to analyze
            threshold (float): Z-score threshold for anomaly detection
                Default 3.0 means values must be 3 standard deviations from mean
                (captures ~99.7% of normal data, only extreme outliers flagged)
            
        Returns:
            tuple: (boolean array of anomalies, method name)
        """
        z_scores = np.abs(stats.zscore(values))
        is_anomaly = z_scores > threshold
        logger.info(f"   Z-score threshold: {threshold}, max z-score: {z_scores.max():.2f}")
        return is_anomaly, "z-score"
    
    def _detect_isolation_forest(self, values):
        """Detect anomalies using IsolationForest
        
        Args:
            values (pd.Series): Values to analyze
            
        Returns:
            tuple: (boolean array of anomalies, method name)
        """
        contamination_rate = min(self.contamination, 0.5)
        model = IsolationForest(
            contamination=contamination_rate,
            random_state=42
        )
        predictions = model.fit_predict(values.values.reshape(-1, 1))
        is_anomaly = predictions == -1
        logger.info(f"   IsolationForest contamination: {contamination_rate}, anomalies: {is_anomaly.sum()}/{len(is_anomaly)}")
        return is_anomaly, "isolation_forest"
    
    def _generate_narratives(self, anomalies, time_column):
        """Generate human-readable narratives for detected anomalies
        
        Args:
            anomalies (pd.DataFrame): DataFrame of anomalous points
            time_column (str): Name of the time column
            
        Returns:
            list: List of narrative strings
        """
        narratives = []
        for _, row in anomalies.iterrows():
            month_year = row[time_column].strftime('%B %Y')
            dev = row['deviation']
            direction = "above" if dev > 0 else "below"
            narratives.append(f"{month_year} sales were {abs(dev):.1f}% {direction} usual")
        return narratives
    
    def _generate_plot(self, data, anomalies, time_column, value_column):
        """Generate interactive Plotly chart with anomalies highlighted
        
        Args:
            data (pd.DataFrame): Full dataset
            anomalies (pd.DataFrame): Anomaly points
            time_column (str): Name of the time column
            value_column (str): Name of the value column
            
        Returns:
            plotly.graph_objects.Figure: Interactive plot
        """
        fig = go.Figure()
        
        # Add normal data line
        fig.add_trace(go.Scatter(
            x=data[time_column],
            y=data[value_column],
            mode='lines+markers',
            name='Normal data',
            line=dict(color='blue', width=2),
            marker=dict(size=8, color='blue')
        ))
        
        # Add anomaly markers
        if not anomalies.empty:
            fig.add_trace(go.Scatter(
                x=anomalies[time_column],
                y=anomalies[value_column],
                mode='markers',
                name='Anomalies',
                marker=dict(
                    color='red',
                    size=10,
                    symbol='circle',
                    line=dict(color='darkred', width=2)
                )
            ))
        
        # Configure layout
        fig.update_layout(
            title=dict(
                text=f'Monthly {value_column.replace("_", " ").title()} with Anomalies',
                x=0.5,
                font=dict(size=16)
            ),
            xaxis_title='Month',
            yaxis_title=value_column.replace("_", " ").title(),
            showlegend=True,
            legend=dict(
                orientation='h',
                yanchor='bottom',
                y=1.05,
                xanchor='left',
                x=0
            ),
            margin=dict(t=90, b=80, l=60, r=20),
            template='plotly_white',
            hovermode='x unified',
            height=500
        )
        
        # Configure x-axis: show every other month with MM-YYYY format
        fig.update_xaxes(
            tickangle=45,
            tickformat='%m-%Y',
            dtick='M2',
            automargin=True,
            tickfont=dict(size=11)
        )
        
        return fig
    
    def summarize_anomalies(self, result):
        """Generate a human-readable summary of anomaly detection results
        
        Args:
            result (dict): Result from detect_anomalies
            
        Returns:
            str: Summary text
        """
        if not result.get('success'):
            return f"Analysis failed: {result.get('error', 'Unknown error')}"
        
        if 'message' in result:
            return result['message']
        # Handle grouped/category results
        if 'anomalies_by_category' in result or 'narratives_by_category' in result:
            stats = result.get('statistics', {})
            overall = stats.get('overall', {})
            per_cat = stats.get('per_category', {})
            methods = result.get('methods', {})

            lines = []
            if overall:
                lines.append(
                    f"Found {overall.get('anomalies_found', 0)} anomalies "
                    f"({overall.get('anomaly_rate', 0)*100:.1f}% of points) across categories"
                )
            # Per-category breakdown
            for cat, cat_stats in per_cat.items():
                method = methods.get(cat, 'n/a')
                lines.append(
                    f"- {cat}: {cat_stats.get('anomalies_found', 0)} anomalies "
                    f"out of {cat_stats.get('total_points', 0)} points using {method}"
                )
                narratives = result.get('narratives_by_category', {}).get(cat, [])
                for n in narratives:
                    lines.append(f"  • {n}")
            return "\n".join(lines)

        # Default single-series summary
        summary = [
            f"Analysis Method: {result['method']}",
            f"Found {result['statistics']['anomalies_found']} anomalies "
            f"({result['statistics']['anomaly_rate']*100:.1f}% of data points)"
        ]
        
        if result.get('narratives'):
            summary.append("\nAnomalies detected:")
            summary.extend([f"- {narrative}" for narrative in result['narratives']])
        
        return "\n".join(summary)
=======
import pandas as pd
import numpy as np
from sklearn.ensemble import IsolationForest
from scipy import stats
import plotly.graph_objects as go
from datetime import datetime
import logging

logger = logging.getLogger(__name__)


class AnomalyAgent:
    def __init__(self, contamination=0.05):
        """Initialize the Anomaly Detection Agent
        
            contamination: Expected proportion of outliers in the data (0.0 to 0.5)
                Default 0.05 means we expect ~5% of data to be anomalies
        """
        self.contamination = contamination
        logger.info("Anomaly detection agent initialized")
    
    def detect_anomalies(self, data, time_column='date', value_column='total_amount'):
        """Detect anomalies using IsolationForest or Z-score method
            data (pd.DataFrame): Input dataframe with time and value columns
            Detection results including anomalies, narratives, plot, and statistics
        """
        try:
            logger.info(f"Detecting anomalies in {len(data)} data points")
            
            # Convert to DataFrame if needed
            if isinstance(data, dict):
                data = pd.DataFrame([data])
            
            # Validate required columns
            if time_column not in data.columns or value_column not in data.columns:
                return {
                    'success': False,
                    'error': f"Required columns {time_column} and/or {value_column} not found"
                }
            
            # Prepare datetime column
            data = data.copy()
            data[time_column] = self._prepare_datetime_column(data[time_column])
            
            # Prepare value column
            data[value_column] = pd.to_numeric(data[value_column], errors='coerce')
            
            # Remove rows with NaN values
            data = data.dropna(subset=[time_column, value_column])
            
            if len(data) < 3:
                return {
                    'success': False,
                    'error': 'Not enough data points for anomaly detection (minimum 3 required)'
                }
            
            # Sort by time
            data = data.sort_values(by=time_column).reset_index(drop=True)
            
            # Detect anomalies
            if len(data) < 5:
                is_anomaly, method = self._detect_zscore(data[value_column])
            else:
                is_anomaly, method = self._detect_isolation_forest(data[value_column])
            
            # Separate anomalies from normal data
            anomalies = data[is_anomaly].copy()
            normal_data = data[~is_anomaly].copy()
            
            if anomalies.empty:
                # Create visualization even when no anomalies found
                fig = self._generate_plot(data, pd.DataFrame(), time_column, value_column)
                return {
                    'success': True,
                    'method': method,
                    'message': 'No anomalies detected',
                    'plot': fig,
                    'statistics': {
                        'total_points': len(data),
                        'anomalies_found': 0,
                        'anomaly_rate': 0
                    }
                }
            
            # Calculate deviations and generate narratives
            baseline = normal_data[value_column].mean()
            anomalies['deviation'] = ((anomalies[value_column] - baseline) / baseline * 100)
            narratives = self._generate_narratives(anomalies, time_column)
            
            # Create visualization
            fig = self._generate_plot(data, anomalies, time_column, value_column)
            
            return {
                'success': True,
                'method': method,
                'anomalies': anomalies.to_dict('records'),
                'narratives': narratives,
                'plot': fig,
                'statistics': {
                    'total_points': len(data),
                    'anomalies_found': len(anomalies),
                    'anomaly_rate': len(anomalies) / len(data),
                    'baseline': round(baseline, 2)
                }
            }
        
        except Exception as e:
            logger.error(f"❌ Anomaly detection error: {e}")
            return {
                'success': False,
                'error': str(e)
            }

    def detect_anomalies_by_category(self, data, time_column='date', value_column='total_amount', category_column='product_category'):
        """Detect anomalies per category and generate a combined visualization.
       
            category_column (str): Name of the category column
        
       
        """
        try:
            # Basic validation
            if not isinstance(data, pd.DataFrame):
                data = pd.DataFrame(data)

            missing = [c for c in [time_column, value_column, category_column] if c not in data.columns]
            if missing:
                return {
                    'success': False,
                    'error': f"Required columns missing: {', '.join(missing)}"
                }

            df = data.copy()
            # Prepare columns
            df[time_column] = self._prepare_datetime_column(df[time_column])
            df[value_column] = pd.to_numeric(df[value_column], errors='coerce')
            df = df.dropna(subset=[time_column, value_column, category_column])

            if df.empty:
                return {
                    'success': False,
                    'error': 'No valid data after cleaning.'
                }

            # Sort for stability
            df = df.sort_values([category_column, time_column]).reset_index(drop=True)

            # Containers
            anomalies_by_cat = {}
            narratives_by_cat = {}
            methods_by_cat = {}
            stats_by_cat = {}

            # Build combined plot
            fig = go.Figure()

            # Plot one line per category (all points)
            categories = list(df[category_column].dropna().unique())

            total_points = 0
            total_anomalies = 0

            for cat in categories:
                sub = df[df[category_column] == cat].copy()
                # Skip categories with insufficient data
                if len(sub) < 3:
                    methods_by_cat[cat] = 'insufficient_data'
                    stats_by_cat[cat] = {
                        'total_points': len(sub),
                        'anomalies_found': 0,
                        'anomaly_rate': 0
                    }
                    # Still plot the line
                    fig.add_trace(go.Scatter(
                        x=sub[time_column], y=sub[value_column],
                        mode='lines+markers', name=str(cat),
                        line=dict(width=2), marker=dict(size=6)
                    ))
                    continue

                total_points += len(sub)

                # Log data for this category for debugging
                logger.info(f"📊 Category '{cat}': {len(sub)} points")
                mean_val = sub[value_column].mean()
                std_val = sub[value_column].std()
                logger.info(f"   Values: mean={mean_val:.2f}, std={std_val:.2f}")
                logger.info(f"   Min={sub[value_column].min():.2f}, Max={sub[value_column].max():.2f}")

                # Choose detection method based on length
                if len(sub) < 5:
                    is_anomaly, method = self._detect_zscore(sub[value_column])
                else:
                    is_anomaly, method = self._detect_isolation_forest(sub[value_column])
                methods_by_cat[cat] = method

                anomalies = sub[is_anomaly].copy()
                normal = sub[~is_anomaly].copy()

                # Calculate accuracy metrics
                if not anomalies.empty and not normal.empty:
                    # Calculate deviation scores for anomalies
                    anomaly_deviations = []
                    for _, anom in anomalies.iterrows():
                        z_score = abs((anom[value_column] - mean_val) / std_val) if std_val > 0 else 0
                        pct_dev = abs((anom[value_column] - mean_val) / mean_val * 100) if mean_val != 0 else 0
                        anomaly_deviations.append((z_score, pct_dev))
                    
                    avg_z_score = np.mean([d[0] for d in anomaly_deviations])
                    avg_pct_dev = np.mean([d[1] for d in anomaly_deviations])
                    
                    # Calculate separation quality (how far anomalies are from normal data)
                    normal_max_dev = max(abs((normal[value_column] - mean_val) / std_val)) if std_val > 0 else 0
                    separation_score = avg_z_score - normal_max_dev if len(normal) > 0 else avg_z_score
                    
                    logger.info(f"   Detected {len(anomalies)} anomalies using {method}")
                    logger.info(f"   Accuracy Metrics:")
                    logger.info(f"   Average Z-score: {avg_z_score:.2f} (>3.0 = strong anomaly)")
                    logger.info(f"   Average deviation: {avg_pct_dev:.1f}% from mean")
                    logger.info(f"   Separation quality: {separation_score:.2f} (higher = clearer anomalies)")
                    logger.info(f"   Anomaly rate: {len(anomalies)/len(sub)*100:.1f}% of data")
                    
                    for idx, (_, anom) in enumerate(anomalies.iterrows()):
                        z, pct = anomaly_deviations[idx]
                        logger.info(f"   - {anom[time_column].strftime('%Y-%m')}: {anom[value_column]:.2f} (z={z:.2f}, {pct:.1f}% dev)")
                elif not anomalies.empty:
                    logger.info(f"   Detected {len(anomalies)} anomalies using {method} (insufficient normal data for metrics)")
                    for _, anom in anomalies.iterrows():
                        logger.info(f"   - {anom[time_column].strftime('%Y-%m')}: {anom[value_column]:.2f}")
                else:
                    logger.info(f"   No anomalies detected using {method}")

                # Plot line for category
                fig.add_trace(go.Scatter(
                    x=sub[time_column], y=sub[value_column],
                    mode='lines+markers', name=str(cat),
                    line=dict(width=2), marker=dict(size=6)
                ))

                # Compute narratives if any anomalies
                if not anomalies.empty and not normal.empty and normal[value_column].mean() != 0:
                    baseline = normal[value_column].mean()
                    anomalies['deviation'] = ((anomalies[value_column] - baseline) / baseline * 100)
                    narratives = self._generate_narratives(anomalies, time_column)
                    total_anomalies += len(anomalies)
                else:
                    narratives = []
                    anomalies['deviation'] = np.nan

                # Append anomalies as red markers for this category
                if not anomalies.empty:
                    fig.add_trace(
                        go.Scatter(
                            x=anomalies[time_column], y=anomalies[value_column],
                            mode='markers', name=f"Anomalies - {cat}",
                            marker=dict(color='red', size=9, symbol='circle', line=dict(color='darkred', width=2)),
                            hovertemplate=(
                                f"Category: {cat}<br>" +
                                "%{x|%b %Y}<br>" +
                                f"{value_column.replace('_',' ').title()}: " + "%{y:.2f}<extra></extra>"
                            ),
                            showlegend=False
                        )
                    )

                anomalies_by_cat[cat] = anomalies.to_dict('records') if not anomalies.empty else []
                narratives_by_cat[cat] = narratives
                stats_by_cat[cat] = {
                    'total_points': len(sub),
                    'anomalies_found': len(anomalies),
                    'anomaly_rate': (len(anomalies) / len(sub)) if len(sub) else 0
                }

            # Layout for grouped figure
            fig.update_layout(
                title=dict(
                    text=f"Monthly {value_column.replace('_',' ').title()} by Category with Anomalies",
                    x=0.5,
                    font=dict(size=16)
                ),
                xaxis_title='Month',
                yaxis_title=value_column.replace('_',' ').title(),
                showlegend=True,
                legend=dict(orientation='h', yanchor='bottom', y=1.05, xanchor='left', x=0),
                margin=dict(t=90, b=80, l=60, r=20),
                template='plotly_white',
                hovermode='x unified',
                height=600
            )
            fig.update_xaxes(tickangle=45, tickformat='%m-%Y', dtick='M2', automargin=True, tickfont=dict(size=11))

            overall_stats = {
                'total_points': total_points,
                'anomalies_found': total_anomalies,
                'anomaly_rate': (total_anomalies / total_points) if total_points else 0
            }

            return {
                'success': True,
                'methods': methods_by_cat,
                'anomalies_by_category': anomalies_by_cat,
                'narratives_by_category': narratives_by_cat,
                'plot': fig,
                'statistics': {
                    'overall': overall_stats,
                    'per_category': stats_by_cat
                }
            }

        except Exception as e:
            logger.error(f"❌ Category anomaly detection error: {e}")
            return {
                'success': False,
                'error': str(e)
            }
    
    def _prepare_datetime_column(self, column):
        """Prepare datetime column by handling timezones and converting to pandas datetime
        
       DateTime column to prepare
            
        Returns: Cleaned datetime column without timezone
        """
        first_value = column.iloc[0] if len(column) > 0 else None
        
        # Handle datetime objects stored in object dtype (from SQL queries)
        if column.dtype == 'object' and isinstance(first_value, datetime):
            # Remove timezone from each datetime object before conversion
            column = column.apply(
                lambda x: x.replace(tzinfo=None) if isinstance(x, datetime) and x.tzinfo is not None else x
            )
            return pd.to_datetime(column, errors='coerce')
        
        # Handle pandas datetime with timezone
        if hasattr(column, 'dt') and hasattr(column.dt, 'tz') and column.dt.tz is not None:
            return column.dt.tz_localize(None)
        
        # Convert to datetime if not already
        return pd.to_datetime(column, errors='coerce')
    
    def _detect_zscore(self, values, threshold=3.0):
        """Detect anomalies using Z-score method
 
                Default 3.0 - 3 standard deviations from mean
            
        """
        z_scores = np.abs(stats.zscore(values))
        is_anomaly = z_scores > threshold
        logger.info(f"   Z-score threshold: {threshold}, max z-score: {z_scores.max():.2f}")
        return is_anomaly, "z-score"
    
    def _detect_isolation_forest(self, values):
        """Detect anomalies using IsolationForest
        """
        contamination_rate = min(self.contamination, 0.5)
        model = IsolationForest(
            contamination=contamination_rate,
            random_state=42
        )
        predictions = model.fit_predict(values.values.reshape(-1, 1))
        is_anomaly = predictions == -1
        logger.info(f"   IsolationForest contamination: {contamination_rate}, anomalies: {is_anomaly.sum()}/{len(is_anomaly)}")
        return is_anomaly, "isolation_forest"
    
    def _generate_narratives(self, anomalies, time_column):
        """Generate human-readable narratives for detected anomalies"""

        narratives = []
        for _, row in anomalies.iterrows():
            month_year = row[time_column].strftime('%B %Y')
            dev = row['deviation']
            direction = "above" if dev > 0 else "below"
            narratives.append(f"{month_year} sales were {abs(dev):.1f}% {direction} usual")
        return narratives
    
    def _generate_plot(self, data, anomalies, time_column, value_column):
        """Generate interactive Plotly chart with anomalies highlighted

        """
        fig = go.Figure()
        
        # Add normal data line
        fig.add_trace(go.Scatter(
            x=data[time_column],
            y=data[value_column],
            mode='lines+markers',
            name='Normal data',
            line=dict(color='blue', width=2),
            marker=dict(size=8, color='blue')
        ))
        
        # Add anomaly markers
        if not anomalies.empty:
            fig.add_trace(go.Scatter(
                x=anomalies[time_column],
                y=anomalies[value_column],
                mode='markers',
                name='Anomalies',
                marker=dict(
                    color='red',
                    size=10,
                    symbol='circle',
                    line=dict(color='darkred', width=2)
                )
            ))
        
        # Configure layout
        fig.update_layout(
            title=dict(
                text=f'Monthly {value_column.replace("_", " ").title()} with Anomalies',
                x=0.5,
                font=dict(size=16)
            ),
            xaxis_title='Month',
            yaxis_title=value_column.replace("_", " ").title(),
            showlegend=True,
            legend=dict(
                orientation='h',
                yanchor='bottom',
                y=1.05,
                xanchor='left',
                x=0
            ),
            margin=dict(t=90, b=80, l=60, r=20),
            template='plotly_white',
            hovermode='x unified',
            height=400
        )
        
        # Configure x-axis
        fig.update_xaxes(
            tickangle=45,
            tickformat='%m-%Y',
            dtick='M2',
            automargin=True,
            tickfont=dict(size=11)
        )
        
        return fig
    
    def summarize_anomalies(self, result):
        """Generate a human-readable summary of anomaly detection results"""
        if not result.get('success'):
            return f"Analysis failed: {result.get('error', 'Unknown error')}"
        
        if 'message' in result:
            return result['message']
        # Handle grouped/category results
        if 'anomalies_by_category' in result or 'narratives_by_category' in result:
            stats = result.get('statistics', {})
            overall = stats.get('overall', {})
            per_cat = stats.get('per_category', {})
            methods = result.get('methods', {})

            lines = []
            if overall:
                lines.append(
                    f"Found {overall.get('anomalies_found', 0)} anomalies "
                    f"({overall.get('anomaly_rate', 0)*100:.1f}% of points) across categories"
                )
            # Per-category breakdown
            for cat, cat_stats in per_cat.items():
                method = methods.get(cat, 'n/a')
                lines.append(
                    f"- {cat}: {cat_stats.get('anomalies_found', 0)} anomalies "
                    f"out of {cat_stats.get('total_points', 0)} points using {method}"
                )
                narratives = result.get('narratives_by_category', {}).get(cat, [])
                for n in narratives:
                    lines.append(f"  • {n}")
            return "\n".join(lines)

        # Default single-series summary
        summary = [
            f"Analysis Method: {result['method']}",
            f"Found {result['statistics']['anomalies_found']} anomalies "
            f"({result['statistics']['anomaly_rate']*100:.1f}% of data points)"
        ]
        
        if result.get('narratives'):
            summary.append("\nAnomalies detected:")
            summary.extend([f"- {narrative}" for narrative in result['narratives']])
        
        return "\n".join(summary)
>>>>>>> eea8b454
<|MERGE_RESOLUTION|>--- conflicted
+++ resolved
@@ -1,989 +1,484 @@
-<<<<<<< HEAD
-import pandas as pd
-import numpy as np
-from sklearn.ensemble import IsolationForest
-from scipy import stats
-import plotly.graph_objects as go
-from datetime import datetime
-import logging
-
-logger = logging.getLogger(__name__)
-
-
-class AnomalyAgent:
-    def __init__(self, contamination=0.05):
-        """Initialize the Anomaly Detection Agent
-        
-        Args:
-            contamination (float): Expected proportion of outliers in the data (0.0 to 0.5)
-                Default 0.05 means we expect ~5% of data to be anomalies
-        """
-        self.contamination = contamination
-        logger.info("🤖 Anomaly detection agent initialized")
-    
-    def detect_anomalies(self, data, time_column='date', value_column='total_amount'):
-        """Detect anomalies using IsolationForest or Z-score method
-        
-        Args:
-            data (pd.DataFrame): Input dataframe with time and value columns
-            time_column (str): Name of the time column
-            value_column (str): Name of the value column
-            
-        Returns:
-            dict: Detection results including anomalies, narratives, plot, and statistics
-        """
-        try:
-            logger.info(f"🤖 Detecting anomalies in {len(data)} data points")
-            
-            # Convert to DataFrame if needed
-            if isinstance(data, dict):
-                data = pd.DataFrame([data])
-            
-            # Validate required columns
-            if time_column not in data.columns or value_column not in data.columns:
-                return {
-                    'success': False,
-                    'error': f"Required columns {time_column} and/or {value_column} not found"
-                }
-            
-            # Prepare datetime column
-            data = data.copy()
-            data[time_column] = self._prepare_datetime_column(data[time_column])
-            
-            # Prepare value column
-            data[value_column] = pd.to_numeric(data[value_column], errors='coerce')
-            
-            # Remove rows with NaN values
-            data = data.dropna(subset=[time_column, value_column])
-            
-            if len(data) < 3:
-                return {
-                    'success': False,
-                    'error': 'Not enough data points for anomaly detection (minimum 3 required)'
-                }
-            
-            # Sort by time
-            data = data.sort_values(by=time_column).reset_index(drop=True)
-            
-            # Detect anomalies
-            if len(data) < 5:
-                is_anomaly, method = self._detect_zscore(data[value_column])
-            else:
-                is_anomaly, method = self._detect_isolation_forest(data[value_column])
-            
-            # Separate anomalies from normal data
-            anomalies = data[is_anomaly].copy()
-            normal_data = data[~is_anomaly].copy()
-            
-            if anomalies.empty:
-                return {
-                    'success': True,
-                    'method': method,
-                    'message': 'No anomalies detected',
-                    'statistics': {
-                        'total_points': len(data),
-                        'anomalies_found': 0,
-                        'anomaly_rate': 0
-                    }
-                }
-            
-            # Calculate deviations and generate narratives
-            baseline = normal_data[value_column].mean()
-            anomalies['deviation'] = ((anomalies[value_column] - baseline) / baseline * 100)
-            narratives = self._generate_narratives(anomalies, time_column)
-            
-            # Create visualization
-            fig = self._generate_plot(data, anomalies, time_column, value_column)
-            
-            return {
-                'success': True,
-                'method': method,
-                'anomalies': anomalies.to_dict('records'),
-                'narratives': narratives,
-                'plot': fig,
-                'statistics': {
-                    'total_points': len(data),
-                    'anomalies_found': len(anomalies),
-                    'anomaly_rate': len(anomalies) / len(data),
-                    'baseline': round(baseline, 2)
-                }
-            }
-        
-        except Exception as e:
-            logger.error(f"❌ Anomaly detection error: {e}")
-            return {
-                'success': False,
-                'error': str(e)
-            }
-
-    def detect_anomalies_by_category(self, data, time_column='date', value_column='total_amount', category_column='product_category'):
-        """Detect anomalies per category and generate a combined visualization.
-        
-        Args:
-            data (pd.DataFrame): Input dataframe with time, value, and category columns
-            time_column (str): Name of the time column
-            value_column (str): Name of the value column
-            category_column (str): Name of the category column
-        
-        Returns:
-            dict: Detection results including anomalies by category, narratives, plot, and statistics
-        """
-        try:
-            # Basic validation
-            if not isinstance(data, pd.DataFrame):
-                data = pd.DataFrame(data)
-
-            missing = [c for c in [time_column, value_column, category_column] if c not in data.columns]
-            if missing:
-                return {
-                    'success': False,
-                    'error': f"Required columns missing: {', '.join(missing)}"
-                }
-
-            df = data.copy()
-            # Prepare columns
-            df[time_column] = self._prepare_datetime_column(df[time_column])
-            df[value_column] = pd.to_numeric(df[value_column], errors='coerce')
-            df = df.dropna(subset=[time_column, value_column, category_column])
-
-            if df.empty:
-                return {
-                    'success': False,
-                    'error': 'No valid data after cleaning.'
-                }
-
-            # Sort for stability
-            df = df.sort_values([category_column, time_column]).reset_index(drop=True)
-
-            # Containers
-            anomalies_by_cat = {}
-            narratives_by_cat = {}
-            methods_by_cat = {}
-            stats_by_cat = {}
-
-            # Build combined plot
-            fig = go.Figure()
-
-            # Plot one line per category (all points), and red markers for that category's anomalies
-            categories = list(df[category_column].dropna().unique())
-
-            total_points = 0
-            total_anomalies = 0
-
-            for cat in categories:
-                sub = df[df[category_column] == cat].copy()
-                # Skip categories with insufficient data
-                if len(sub) < 3:
-                    methods_by_cat[cat] = 'insufficient_data'
-                    stats_by_cat[cat] = {
-                        'total_points': len(sub),
-                        'anomalies_found': 0,
-                        'anomaly_rate': 0
-                    }
-                    # Still plot the line so users see the series
-                    fig.add_trace(go.Scatter(
-                        x=sub[time_column], y=sub[value_column],
-                        mode='lines+markers', name=str(cat),
-                        line=dict(width=2), marker=dict(size=6)
-                    ))
-                    continue
-
-                total_points += len(sub)
-
-                # Log data for this category to help debug
-                logger.info(f"📊 Category '{cat}': {len(sub)} points")
-                logger.info(f"   Values: mean={sub[value_column].mean():.2f}, std={sub[value_column].std():.2f}")
-                logger.info(f"   Min={sub[value_column].min():.2f}, Max={sub[value_column].max():.2f}")
-
-                # Choose detection method based on length
-                if len(sub) < 5:
-                    is_anomaly, method = self._detect_zscore(sub[value_column])
-                else:
-                    is_anomaly, method = self._detect_isolation_forest(sub[value_column])
-                methods_by_cat[cat] = method
-
-                anomalies = sub[is_anomaly].copy()
-                normal = sub[~is_anomaly].copy()
-
-                # Log anomaly detection results
-                if not anomalies.empty:
-                    logger.info(f"   Detected {len(anomalies)} anomalies using {method}")
-                    for _, anom in anomalies.iterrows():
-                        logger.info(f"   - {anom[time_column].strftime('%Y-%m')}: {anom[value_column]:.2f}")
-                else:
-                    logger.info(f"   No anomalies detected using {method}")
-
-                # Plot line for category
-                fig.add_trace(go.Scatter(
-                    x=sub[time_column], y=sub[value_column],
-                    mode='lines+markers', name=str(cat),
-                    line=dict(width=2), marker=dict(size=6)
-                ))
-
-                # Compute narratives if any anomalies
-                if not anomalies.empty and not normal.empty and normal[value_column].mean() != 0:
-                    baseline = normal[value_column].mean()
-                    anomalies['deviation'] = ((anomalies[value_column] - baseline) / baseline * 100)
-                    narratives = self._generate_narratives(anomalies, time_column)
-                    total_anomalies += len(anomalies)
-                else:
-                    narratives = []
-                    anomalies['deviation'] = np.nan
-
-                # Append anomalies as red markers for this category
-                if not anomalies.empty:
-                    fig.add_trace(
-                        go.Scatter(
-                            x=anomalies[time_column], y=anomalies[value_column],
-                            mode='markers', name=f"Anomalies - {cat}",
-                            marker=dict(color='red', size=9, symbol='circle', line=dict(color='darkred', width=2)),
-                            hovertemplate=(
-                                f"Category: {cat}<br>" +
-                                "%{x|%b %Y}<br>" +
-                                f"{value_column.replace('_',' ').title()}: " + "%{y:.2f}<extra></extra>"
-                            ),
-                            showlegend=False
-                        )
-                    )
-
-                anomalies_by_cat[cat] = anomalies.to_dict('records') if not anomalies.empty else []
-                narratives_by_cat[cat] = narratives
-                stats_by_cat[cat] = {
-                    'total_points': len(sub),
-                    'anomalies_found': len(anomalies),
-                    'anomaly_rate': (len(anomalies) / len(sub)) if len(sub) else 0
-                }
-
-            # Layout for grouped figure
-            fig.update_layout(
-                title=dict(
-                    text=f"Monthly {value_column.replace('_',' ').title()} by Category with Anomalies",
-                    x=0.5,
-                    font=dict(size=16)
-                ),
-                xaxis_title='Month',
-                yaxis_title=value_column.replace('_',' ').title(),
-                showlegend=True,
-                legend=dict(orientation='h', yanchor='bottom', y=1.05, xanchor='left', x=0),
-                margin=dict(t=90, b=80, l=60, r=20),
-                template='plotly_white',
-                hovermode='x unified',
-                height=600
-            )
-            fig.update_xaxes(tickangle=45, tickformat='%m-%Y', dtick='M2', automargin=True, tickfont=dict(size=11))
-
-            overall_stats = {
-                'total_points': total_points,
-                'anomalies_found': total_anomalies,
-                'anomaly_rate': (total_anomalies / total_points) if total_points else 0
-            }
-
-            return {
-                'success': True,
-                'methods': methods_by_cat,
-                'anomalies_by_category': anomalies_by_cat,
-                'narratives_by_category': narratives_by_cat,
-                'plot': fig,
-                'statistics': {
-                    'overall': overall_stats,
-                    'per_category': stats_by_cat
-                }
-            }
-
-        except Exception as e:
-            logger.error(f"❌ Category anomaly detection error: {e}")
-            return {
-                'success': False,
-                'error': str(e)
-            }
-    
-    def _prepare_datetime_column(self, column):
-        """Prepare datetime column by handling timezones and converting to pandas datetime
-        
-        Args:
-            column (pd.Series): DateTime column to prepare
-            
-        Returns:
-            pd.Series: Cleaned datetime column without timezone
-        """
-        first_value = column.iloc[0] if len(column) > 0 else None
-        
-        # Handle datetime objects stored in object dtype (from SQL queries)
-        if column.dtype == 'object' and isinstance(first_value, datetime):
-            # Remove timezone from each datetime object before conversion
-            column = column.apply(
-                lambda x: x.replace(tzinfo=None) if isinstance(x, datetime) and x.tzinfo is not None else x
-            )
-            return pd.to_datetime(column, errors='coerce')
-        
-        # Handle pandas datetime with timezone
-        if hasattr(column, 'dt') and hasattr(column.dt, 'tz') and column.dt.tz is not None:
-            return column.dt.tz_localize(None)
-        
-        # Convert to datetime if not already
-        return pd.to_datetime(column, errors='coerce')
-    
-    def _detect_zscore(self, values, threshold=3.0):
-        """Detect anomalies using Z-score method
-        
-        Args:
-            values (pd.Series): Values to analyze
-            threshold (float): Z-score threshold for anomaly detection
-                Default 3.0 means values must be 3 standard deviations from mean
-                (captures ~99.7% of normal data, only extreme outliers flagged)
-            
-        Returns:
-            tuple: (boolean array of anomalies, method name)
-        """
-        z_scores = np.abs(stats.zscore(values))
-        is_anomaly = z_scores > threshold
-        logger.info(f"   Z-score threshold: {threshold}, max z-score: {z_scores.max():.2f}")
-        return is_anomaly, "z-score"
-    
-    def _detect_isolation_forest(self, values):
-        """Detect anomalies using IsolationForest
-        
-        Args:
-            values (pd.Series): Values to analyze
-            
-        Returns:
-            tuple: (boolean array of anomalies, method name)
-        """
-        contamination_rate = min(self.contamination, 0.5)
-        model = IsolationForest(
-            contamination=contamination_rate,
-            random_state=42
-        )
-        predictions = model.fit_predict(values.values.reshape(-1, 1))
-        is_anomaly = predictions == -1
-        logger.info(f"   IsolationForest contamination: {contamination_rate}, anomalies: {is_anomaly.sum()}/{len(is_anomaly)}")
-        return is_anomaly, "isolation_forest"
-    
-    def _generate_narratives(self, anomalies, time_column):
-        """Generate human-readable narratives for detected anomalies
-        
-        Args:
-            anomalies (pd.DataFrame): DataFrame of anomalous points
-            time_column (str): Name of the time column
-            
-        Returns:
-            list: List of narrative strings
-        """
-        narratives = []
-        for _, row in anomalies.iterrows():
-            month_year = row[time_column].strftime('%B %Y')
-            dev = row['deviation']
-            direction = "above" if dev > 0 else "below"
-            narratives.append(f"{month_year} sales were {abs(dev):.1f}% {direction} usual")
-        return narratives
-    
-    def _generate_plot(self, data, anomalies, time_column, value_column):
-        """Generate interactive Plotly chart with anomalies highlighted
-        
-        Args:
-            data (pd.DataFrame): Full dataset
-            anomalies (pd.DataFrame): Anomaly points
-            time_column (str): Name of the time column
-            value_column (str): Name of the value column
-            
-        Returns:
-            plotly.graph_objects.Figure: Interactive plot
-        """
-        fig = go.Figure()
-        
-        # Add normal data line
-        fig.add_trace(go.Scatter(
-            x=data[time_column],
-            y=data[value_column],
-            mode='lines+markers',
-            name='Normal data',
-            line=dict(color='blue', width=2),
-            marker=dict(size=8, color='blue')
-        ))
-        
-        # Add anomaly markers
-        if not anomalies.empty:
-            fig.add_trace(go.Scatter(
-                x=anomalies[time_column],
-                y=anomalies[value_column],
-                mode='markers',
-                name='Anomalies',
-                marker=dict(
-                    color='red',
-                    size=10,
-                    symbol='circle',
-                    line=dict(color='darkred', width=2)
-                )
-            ))
-        
-        # Configure layout
-        fig.update_layout(
-            title=dict(
-                text=f'Monthly {value_column.replace("_", " ").title()} with Anomalies',
-                x=0.5,
-                font=dict(size=16)
-            ),
-            xaxis_title='Month',
-            yaxis_title=value_column.replace("_", " ").title(),
-            showlegend=True,
-            legend=dict(
-                orientation='h',
-                yanchor='bottom',
-                y=1.05,
-                xanchor='left',
-                x=0
-            ),
-            margin=dict(t=90, b=80, l=60, r=20),
-            template='plotly_white',
-            hovermode='x unified',
-            height=500
-        )
-        
-        # Configure x-axis: show every other month with MM-YYYY format
-        fig.update_xaxes(
-            tickangle=45,
-            tickformat='%m-%Y',
-            dtick='M2',
-            automargin=True,
-            tickfont=dict(size=11)
-        )
-        
-        return fig
-    
-    def summarize_anomalies(self, result):
-        """Generate a human-readable summary of anomaly detection results
-        
-        Args:
-            result (dict): Result from detect_anomalies
-            
-        Returns:
-            str: Summary text
-        """
-        if not result.get('success'):
-            return f"Analysis failed: {result.get('error', 'Unknown error')}"
-        
-        if 'message' in result:
-            return result['message']
-        # Handle grouped/category results
-        if 'anomalies_by_category' in result or 'narratives_by_category' in result:
-            stats = result.get('statistics', {})
-            overall = stats.get('overall', {})
-            per_cat = stats.get('per_category', {})
-            methods = result.get('methods', {})
-
-            lines = []
-            if overall:
-                lines.append(
-                    f"Found {overall.get('anomalies_found', 0)} anomalies "
-                    f"({overall.get('anomaly_rate', 0)*100:.1f}% of points) across categories"
-                )
-            # Per-category breakdown
-            for cat, cat_stats in per_cat.items():
-                method = methods.get(cat, 'n/a')
-                lines.append(
-                    f"- {cat}: {cat_stats.get('anomalies_found', 0)} anomalies "
-                    f"out of {cat_stats.get('total_points', 0)} points using {method}"
-                )
-                narratives = result.get('narratives_by_category', {}).get(cat, [])
-                for n in narratives:
-                    lines.append(f"  • {n}")
-            return "\n".join(lines)
-
-        # Default single-series summary
-        summary = [
-            f"Analysis Method: {result['method']}",
-            f"Found {result['statistics']['anomalies_found']} anomalies "
-            f"({result['statistics']['anomaly_rate']*100:.1f}% of data points)"
-        ]
-        
-        if result.get('narratives'):
-            summary.append("\nAnomalies detected:")
-            summary.extend([f"- {narrative}" for narrative in result['narratives']])
-        
-        return "\n".join(summary)
-=======
-import pandas as pd
-import numpy as np
-from sklearn.ensemble import IsolationForest
-from scipy import stats
-import plotly.graph_objects as go
-from datetime import datetime
-import logging
-
-logger = logging.getLogger(__name__)
-
-
-class AnomalyAgent:
-    def __init__(self, contamination=0.05):
-        """Initialize the Anomaly Detection Agent
-        
-            contamination: Expected proportion of outliers in the data (0.0 to 0.5)
-                Default 0.05 means we expect ~5% of data to be anomalies
-        """
-        self.contamination = contamination
-        logger.info("Anomaly detection agent initialized")
-    
-    def detect_anomalies(self, data, time_column='date', value_column='total_amount'):
-        """Detect anomalies using IsolationForest or Z-score method
-            data (pd.DataFrame): Input dataframe with time and value columns
-            Detection results including anomalies, narratives, plot, and statistics
-        """
-        try:
-            logger.info(f"Detecting anomalies in {len(data)} data points")
-            
-            # Convert to DataFrame if needed
-            if isinstance(data, dict):
-                data = pd.DataFrame([data])
-            
-            # Validate required columns
-            if time_column not in data.columns or value_column not in data.columns:
-                return {
-                    'success': False,
-                    'error': f"Required columns {time_column} and/or {value_column} not found"
-                }
-            
-            # Prepare datetime column
-            data = data.copy()
-            data[time_column] = self._prepare_datetime_column(data[time_column])
-            
-            # Prepare value column
-            data[value_column] = pd.to_numeric(data[value_column], errors='coerce')
-            
-            # Remove rows with NaN values
-            data = data.dropna(subset=[time_column, value_column])
-            
-            if len(data) < 3:
-                return {
-                    'success': False,
-                    'error': 'Not enough data points for anomaly detection (minimum 3 required)'
-                }
-            
-            # Sort by time
-            data = data.sort_values(by=time_column).reset_index(drop=True)
-            
-            # Detect anomalies
-            if len(data) < 5:
-                is_anomaly, method = self._detect_zscore(data[value_column])
-            else:
-                is_anomaly, method = self._detect_isolation_forest(data[value_column])
-            
-            # Separate anomalies from normal data
-            anomalies = data[is_anomaly].copy()
-            normal_data = data[~is_anomaly].copy()
-            
-            if anomalies.empty:
-                # Create visualization even when no anomalies found
-                fig = self._generate_plot(data, pd.DataFrame(), time_column, value_column)
-                return {
-                    'success': True,
-                    'method': method,
-                    'message': 'No anomalies detected',
-                    'plot': fig,
-                    'statistics': {
-                        'total_points': len(data),
-                        'anomalies_found': 0,
-                        'anomaly_rate': 0
-                    }
-                }
-            
-            # Calculate deviations and generate narratives
-            baseline = normal_data[value_column].mean()
-            anomalies['deviation'] = ((anomalies[value_column] - baseline) / baseline * 100)
-            narratives = self._generate_narratives(anomalies, time_column)
-            
-            # Create visualization
-            fig = self._generate_plot(data, anomalies, time_column, value_column)
-            
-            return {
-                'success': True,
-                'method': method,
-                'anomalies': anomalies.to_dict('records'),
-                'narratives': narratives,
-                'plot': fig,
-                'statistics': {
-                    'total_points': len(data),
-                    'anomalies_found': len(anomalies),
-                    'anomaly_rate': len(anomalies) / len(data),
-                    'baseline': round(baseline, 2)
-                }
-            }
-        
-        except Exception as e:
-            logger.error(f"❌ Anomaly detection error: {e}")
-            return {
-                'success': False,
-                'error': str(e)
-            }
-
-    def detect_anomalies_by_category(self, data, time_column='date', value_column='total_amount', category_column='product_category'):
-        """Detect anomalies per category and generate a combined visualization.
-       
-            category_column (str): Name of the category column
-        
-       
-        """
-        try:
-            # Basic validation
-            if not isinstance(data, pd.DataFrame):
-                data = pd.DataFrame(data)
-
-            missing = [c for c in [time_column, value_column, category_column] if c not in data.columns]
-            if missing:
-                return {
-                    'success': False,
-                    'error': f"Required columns missing: {', '.join(missing)}"
-                }
-
-            df = data.copy()
-            # Prepare columns
-            df[time_column] = self._prepare_datetime_column(df[time_column])
-            df[value_column] = pd.to_numeric(df[value_column], errors='coerce')
-            df = df.dropna(subset=[time_column, value_column, category_column])
-
-            if df.empty:
-                return {
-                    'success': False,
-                    'error': 'No valid data after cleaning.'
-                }
-
-            # Sort for stability
-            df = df.sort_values([category_column, time_column]).reset_index(drop=True)
-
-            # Containers
-            anomalies_by_cat = {}
-            narratives_by_cat = {}
-            methods_by_cat = {}
-            stats_by_cat = {}
-
-            # Build combined plot
-            fig = go.Figure()
-
-            # Plot one line per category (all points)
-            categories = list(df[category_column].dropna().unique())
-
-            total_points = 0
-            total_anomalies = 0
-
-            for cat in categories:
-                sub = df[df[category_column] == cat].copy()
-                # Skip categories with insufficient data
-                if len(sub) < 3:
-                    methods_by_cat[cat] = 'insufficient_data'
-                    stats_by_cat[cat] = {
-                        'total_points': len(sub),
-                        'anomalies_found': 0,
-                        'anomaly_rate': 0
-                    }
-                    # Still plot the line
-                    fig.add_trace(go.Scatter(
-                        x=sub[time_column], y=sub[value_column],
-                        mode='lines+markers', name=str(cat),
-                        line=dict(width=2), marker=dict(size=6)
-                    ))
-                    continue
-
-                total_points += len(sub)
-
-                # Log data for this category for debugging
-                logger.info(f"📊 Category '{cat}': {len(sub)} points")
-                mean_val = sub[value_column].mean()
-                std_val = sub[value_column].std()
-                logger.info(f"   Values: mean={mean_val:.2f}, std={std_val:.2f}")
-                logger.info(f"   Min={sub[value_column].min():.2f}, Max={sub[value_column].max():.2f}")
-
-                # Choose detection method based on length
-                if len(sub) < 5:
-                    is_anomaly, method = self._detect_zscore(sub[value_column])
-                else:
-                    is_anomaly, method = self._detect_isolation_forest(sub[value_column])
-                methods_by_cat[cat] = method
-
-                anomalies = sub[is_anomaly].copy()
-                normal = sub[~is_anomaly].copy()
-
-                # Calculate accuracy metrics
-                if not anomalies.empty and not normal.empty:
-                    # Calculate deviation scores for anomalies
-                    anomaly_deviations = []
-                    for _, anom in anomalies.iterrows():
-                        z_score = abs((anom[value_column] - mean_val) / std_val) if std_val > 0 else 0
-                        pct_dev = abs((anom[value_column] - mean_val) / mean_val * 100) if mean_val != 0 else 0
-                        anomaly_deviations.append((z_score, pct_dev))
-                    
-                    avg_z_score = np.mean([d[0] for d in anomaly_deviations])
-                    avg_pct_dev = np.mean([d[1] for d in anomaly_deviations])
-                    
-                    # Calculate separation quality (how far anomalies are from normal data)
-                    normal_max_dev = max(abs((normal[value_column] - mean_val) / std_val)) if std_val > 0 else 0
-                    separation_score = avg_z_score - normal_max_dev if len(normal) > 0 else avg_z_score
-                    
-                    logger.info(f"   Detected {len(anomalies)} anomalies using {method}")
-                    logger.info(f"   Accuracy Metrics:")
-                    logger.info(f"   Average Z-score: {avg_z_score:.2f} (>3.0 = strong anomaly)")
-                    logger.info(f"   Average deviation: {avg_pct_dev:.1f}% from mean")
-                    logger.info(f"   Separation quality: {separation_score:.2f} (higher = clearer anomalies)")
-                    logger.info(f"   Anomaly rate: {len(anomalies)/len(sub)*100:.1f}% of data")
-                    
-                    for idx, (_, anom) in enumerate(anomalies.iterrows()):
-                        z, pct = anomaly_deviations[idx]
-                        logger.info(f"   - {anom[time_column].strftime('%Y-%m')}: {anom[value_column]:.2f} (z={z:.2f}, {pct:.1f}% dev)")
-                elif not anomalies.empty:
-                    logger.info(f"   Detected {len(anomalies)} anomalies using {method} (insufficient normal data for metrics)")
-                    for _, anom in anomalies.iterrows():
-                        logger.info(f"   - {anom[time_column].strftime('%Y-%m')}: {anom[value_column]:.2f}")
-                else:
-                    logger.info(f"   No anomalies detected using {method}")
-
-                # Plot line for category
-                fig.add_trace(go.Scatter(
-                    x=sub[time_column], y=sub[value_column],
-                    mode='lines+markers', name=str(cat),
-                    line=dict(width=2), marker=dict(size=6)
-                ))
-
-                # Compute narratives if any anomalies
-                if not anomalies.empty and not normal.empty and normal[value_column].mean() != 0:
-                    baseline = normal[value_column].mean()
-                    anomalies['deviation'] = ((anomalies[value_column] - baseline) / baseline * 100)
-                    narratives = self._generate_narratives(anomalies, time_column)
-                    total_anomalies += len(anomalies)
-                else:
-                    narratives = []
-                    anomalies['deviation'] = np.nan
-
-                # Append anomalies as red markers for this category
-                if not anomalies.empty:
-                    fig.add_trace(
-                        go.Scatter(
-                            x=anomalies[time_column], y=anomalies[value_column],
-                            mode='markers', name=f"Anomalies - {cat}",
-                            marker=dict(color='red', size=9, symbol='circle', line=dict(color='darkred', width=2)),
-                            hovertemplate=(
-                                f"Category: {cat}<br>" +
-                                "%{x|%b %Y}<br>" +
-                                f"{value_column.replace('_',' ').title()}: " + "%{y:.2f}<extra></extra>"
-                            ),
-                            showlegend=False
-                        )
-                    )
-
-                anomalies_by_cat[cat] = anomalies.to_dict('records') if not anomalies.empty else []
-                narratives_by_cat[cat] = narratives
-                stats_by_cat[cat] = {
-                    'total_points': len(sub),
-                    'anomalies_found': len(anomalies),
-                    'anomaly_rate': (len(anomalies) / len(sub)) if len(sub) else 0
-                }
-
-            # Layout for grouped figure
-            fig.update_layout(
-                title=dict(
-                    text=f"Monthly {value_column.replace('_',' ').title()} by Category with Anomalies",
-                    x=0.5,
-                    font=dict(size=16)
-                ),
-                xaxis_title='Month',
-                yaxis_title=value_column.replace('_',' ').title(),
-                showlegend=True,
-                legend=dict(orientation='h', yanchor='bottom', y=1.05, xanchor='left', x=0),
-                margin=dict(t=90, b=80, l=60, r=20),
-                template='plotly_white',
-                hovermode='x unified',
-                height=600
-            )
-            fig.update_xaxes(tickangle=45, tickformat='%m-%Y', dtick='M2', automargin=True, tickfont=dict(size=11))
-
-            overall_stats = {
-                'total_points': total_points,
-                'anomalies_found': total_anomalies,
-                'anomaly_rate': (total_anomalies / total_points) if total_points else 0
-            }
-
-            return {
-                'success': True,
-                'methods': methods_by_cat,
-                'anomalies_by_category': anomalies_by_cat,
-                'narratives_by_category': narratives_by_cat,
-                'plot': fig,
-                'statistics': {
-                    'overall': overall_stats,
-                    'per_category': stats_by_cat
-                }
-            }
-
-        except Exception as e:
-            logger.error(f"❌ Category anomaly detection error: {e}")
-            return {
-                'success': False,
-                'error': str(e)
-            }
-    
-    def _prepare_datetime_column(self, column):
-        """Prepare datetime column by handling timezones and converting to pandas datetime
-        
-       DateTime column to prepare
-            
-        Returns: Cleaned datetime column without timezone
-        """
-        first_value = column.iloc[0] if len(column) > 0 else None
-        
-        # Handle datetime objects stored in object dtype (from SQL queries)
-        if column.dtype == 'object' and isinstance(first_value, datetime):
-            # Remove timezone from each datetime object before conversion
-            column = column.apply(
-                lambda x: x.replace(tzinfo=None) if isinstance(x, datetime) and x.tzinfo is not None else x
-            )
-            return pd.to_datetime(column, errors='coerce')
-        
-        # Handle pandas datetime with timezone
-        if hasattr(column, 'dt') and hasattr(column.dt, 'tz') and column.dt.tz is not None:
-            return column.dt.tz_localize(None)
-        
-        # Convert to datetime if not already
-        return pd.to_datetime(column, errors='coerce')
-    
-    def _detect_zscore(self, values, threshold=3.0):
-        """Detect anomalies using Z-score method
- 
-                Default 3.0 - 3 standard deviations from mean
-            
-        """
-        z_scores = np.abs(stats.zscore(values))
-        is_anomaly = z_scores > threshold
-        logger.info(f"   Z-score threshold: {threshold}, max z-score: {z_scores.max():.2f}")
-        return is_anomaly, "z-score"
-    
-    def _detect_isolation_forest(self, values):
-        """Detect anomalies using IsolationForest
-        """
-        contamination_rate = min(self.contamination, 0.5)
-        model = IsolationForest(
-            contamination=contamination_rate,
-            random_state=42
-        )
-        predictions = model.fit_predict(values.values.reshape(-1, 1))
-        is_anomaly = predictions == -1
-        logger.info(f"   IsolationForest contamination: {contamination_rate}, anomalies: {is_anomaly.sum()}/{len(is_anomaly)}")
-        return is_anomaly, "isolation_forest"
-    
-    def _generate_narratives(self, anomalies, time_column):
-        """Generate human-readable narratives for detected anomalies"""
-
-        narratives = []
-        for _, row in anomalies.iterrows():
-            month_year = row[time_column].strftime('%B %Y')
-            dev = row['deviation']
-            direction = "above" if dev > 0 else "below"
-            narratives.append(f"{month_year} sales were {abs(dev):.1f}% {direction} usual")
-        return narratives
-    
-    def _generate_plot(self, data, anomalies, time_column, value_column):
-        """Generate interactive Plotly chart with anomalies highlighted
-
-        """
-        fig = go.Figure()
-        
-        # Add normal data line
-        fig.add_trace(go.Scatter(
-            x=data[time_column],
-            y=data[value_column],
-            mode='lines+markers',
-            name='Normal data',
-            line=dict(color='blue', width=2),
-            marker=dict(size=8, color='blue')
-        ))
-        
-        # Add anomaly markers
-        if not anomalies.empty:
-            fig.add_trace(go.Scatter(
-                x=anomalies[time_column],
-                y=anomalies[value_column],
-                mode='markers',
-                name='Anomalies',
-                marker=dict(
-                    color='red',
-                    size=10,
-                    symbol='circle',
-                    line=dict(color='darkred', width=2)
-                )
-            ))
-        
-        # Configure layout
-        fig.update_layout(
-            title=dict(
-                text=f'Monthly {value_column.replace("_", " ").title()} with Anomalies',
-                x=0.5,
-                font=dict(size=16)
-            ),
-            xaxis_title='Month',
-            yaxis_title=value_column.replace("_", " ").title(),
-            showlegend=True,
-            legend=dict(
-                orientation='h',
-                yanchor='bottom',
-                y=1.05,
-                xanchor='left',
-                x=0
-            ),
-            margin=dict(t=90, b=80, l=60, r=20),
-            template='plotly_white',
-            hovermode='x unified',
-            height=400
-        )
-        
-        # Configure x-axis
-        fig.update_xaxes(
-            tickangle=45,
-            tickformat='%m-%Y',
-            dtick='M2',
-            automargin=True,
-            tickfont=dict(size=11)
-        )
-        
-        return fig
-    
-    def summarize_anomalies(self, result):
-        """Generate a human-readable summary of anomaly detection results"""
-        if not result.get('success'):
-            return f"Analysis failed: {result.get('error', 'Unknown error')}"
-        
-        if 'message' in result:
-            return result['message']
-        # Handle grouped/category results
-        if 'anomalies_by_category' in result or 'narratives_by_category' in result:
-            stats = result.get('statistics', {})
-            overall = stats.get('overall', {})
-            per_cat = stats.get('per_category', {})
-            methods = result.get('methods', {})
-
-            lines = []
-            if overall:
-                lines.append(
-                    f"Found {overall.get('anomalies_found', 0)} anomalies "
-                    f"({overall.get('anomaly_rate', 0)*100:.1f}% of points) across categories"
-                )
-            # Per-category breakdown
-            for cat, cat_stats in per_cat.items():
-                method = methods.get(cat, 'n/a')
-                lines.append(
-                    f"- {cat}: {cat_stats.get('anomalies_found', 0)} anomalies "
-                    f"out of {cat_stats.get('total_points', 0)} points using {method}"
-                )
-                narratives = result.get('narratives_by_category', {}).get(cat, [])
-                for n in narratives:
-                    lines.append(f"  • {n}")
-            return "\n".join(lines)
-
-        # Default single-series summary
-        summary = [
-            f"Analysis Method: {result['method']}",
-            f"Found {result['statistics']['anomalies_found']} anomalies "
-            f"({result['statistics']['anomaly_rate']*100:.1f}% of data points)"
-        ]
-        
-        if result.get('narratives'):
-            summary.append("\nAnomalies detected:")
-            summary.extend([f"- {narrative}" for narrative in result['narratives']])
-        
-        return "\n".join(summary)
->>>>>>> eea8b454
+import pandas as pd
+import numpy as np
+from sklearn.ensemble import IsolationForest
+from scipy import stats
+import plotly.graph_objects as go
+from datetime import datetime
+import logging
+
+logger = logging.getLogger(__name__)
+
+
+class AnomalyAgent:
+    def __init__(self, contamination=0.05):
+        """Initialize the Anomaly Detection Agent
+        
+            contamination: Expected proportion of outliers in the data (0.0 to 0.5)
+                Default 0.05 means we expect ~5% of data to be anomalies
+        """
+        self.contamination = contamination
+        logger.info("Anomaly detection agent initialized")
+    
+    def detect_anomalies(self, data, time_column='date', value_column='total_amount'):
+        """Detect anomalies using IsolationForest or Z-score method
+            data (pd.DataFrame): Input dataframe with time and value columns
+            Detection results including anomalies, narratives, plot, and statistics
+        """
+        try:
+            logger.info(f"Detecting anomalies in {len(data)} data points")
+            
+            # Convert to DataFrame if needed
+            if isinstance(data, dict):
+                data = pd.DataFrame([data])
+            
+            # Validate required columns
+            if time_column not in data.columns or value_column not in data.columns:
+                return {
+                    'success': False,
+                    'error': f"Required columns {time_column} and/or {value_column} not found"
+                }
+            
+            # Prepare datetime column
+            data = data.copy()
+            data[time_column] = self._prepare_datetime_column(data[time_column])
+            
+            # Prepare value column
+            data[value_column] = pd.to_numeric(data[value_column], errors='coerce')
+            
+            # Remove rows with NaN values
+            data = data.dropna(subset=[time_column, value_column])
+            
+            if len(data) < 3:
+                return {
+                    'success': False,
+                    'error': 'Not enough data points for anomaly detection (minimum 3 required)'
+                }
+            
+            # Sort by time
+            data = data.sort_values(by=time_column).reset_index(drop=True)
+            
+            # Detect anomalies
+            if len(data) < 5:
+                is_anomaly, method = self._detect_zscore(data[value_column])
+            else:
+                is_anomaly, method = self._detect_isolation_forest(data[value_column])
+            
+            # Separate anomalies from normal data
+            anomalies = data[is_anomaly].copy()
+            normal_data = data[~is_anomaly].copy()
+            
+            if anomalies.empty:
+                # Create visualization even when no anomalies found
+                fig = self._generate_plot(data, pd.DataFrame(), time_column, value_column)
+                return {
+                    'success': True,
+                    'method': method,
+                    'message': 'No anomalies detected',
+                    'plot': fig,
+                    'statistics': {
+                        'total_points': len(data),
+                        'anomalies_found': 0,
+                        'anomaly_rate': 0
+                    }
+                }
+            
+            # Calculate deviations and generate narratives
+            baseline = normal_data[value_column].mean()
+            anomalies['deviation'] = ((anomalies[value_column] - baseline) / baseline * 100)
+            narratives = self._generate_narratives(anomalies, time_column)
+            
+            # Create visualization
+            fig = self._generate_plot(data, anomalies, time_column, value_column)
+            
+            return {
+                'success': True,
+                'method': method,
+                'anomalies': anomalies.to_dict('records'),
+                'narratives': narratives,
+                'plot': fig,
+                'statistics': {
+                    'total_points': len(data),
+                    'anomalies_found': len(anomalies),
+                    'anomaly_rate': len(anomalies) / len(data),
+                    'baseline': round(baseline, 2)
+                }
+            }
+        
+        except Exception as e:
+            logger.error(f"❌ Anomaly detection error: {e}")
+            return {
+                'success': False,
+                'error': str(e)
+            }
+
+    def detect_anomalies_by_category(self, data, time_column='date', value_column='total_amount', category_column='product_category'):
+        """Detect anomalies per category and generate a combined visualization.
+       
+            category_column (str): Name of the category column
+        
+       
+        """
+        try:
+            # Basic validation
+            if not isinstance(data, pd.DataFrame):
+                data = pd.DataFrame(data)
+
+            missing = [c for c in [time_column, value_column, category_column] if c not in data.columns]
+            if missing:
+                return {
+                    'success': False,
+                    'error': f"Required columns missing: {', '.join(missing)}"
+                }
+
+            df = data.copy()
+            # Prepare columns
+            df[time_column] = self._prepare_datetime_column(df[time_column])
+            df[value_column] = pd.to_numeric(df[value_column], errors='coerce')
+            df = df.dropna(subset=[time_column, value_column, category_column])
+
+            if df.empty:
+                return {
+                    'success': False,
+                    'error': 'No valid data after cleaning.'
+                }
+
+            # Sort for stability
+            df = df.sort_values([category_column, time_column]).reset_index(drop=True)
+
+            # Containers
+            anomalies_by_cat = {}
+            narratives_by_cat = {}
+            methods_by_cat = {}
+            stats_by_cat = {}
+
+            # Build combined plot
+            fig = go.Figure()
+
+            # Plot one line per category (all points)
+            categories = list(df[category_column].dropna().unique())
+
+            total_points = 0
+            total_anomalies = 0
+
+            for cat in categories:
+                sub = df[df[category_column] == cat].copy()
+                # Skip categories with insufficient data
+                if len(sub) < 3:
+                    methods_by_cat[cat] = 'insufficient_data'
+                    stats_by_cat[cat] = {
+                        'total_points': len(sub),
+                        'anomalies_found': 0,
+                        'anomaly_rate': 0
+                    }
+                    # Still plot the line
+                    fig.add_trace(go.Scatter(
+                        x=sub[time_column], y=sub[value_column],
+                        mode='lines+markers', name=str(cat),
+                        line=dict(width=2), marker=dict(size=6)
+                    ))
+                    continue
+
+                total_points += len(sub)
+
+                # Log data for this category for debugging
+                logger.info(f"📊 Category '{cat}': {len(sub)} points")
+                mean_val = sub[value_column].mean()
+                std_val = sub[value_column].std()
+                logger.info(f"   Values: mean={mean_val:.2f}, std={std_val:.2f}")
+                logger.info(f"   Min={sub[value_column].min():.2f}, Max={sub[value_column].max():.2f}")
+
+                # Choose detection method based on length
+                if len(sub) < 5:
+                    is_anomaly, method = self._detect_zscore(sub[value_column])
+                else:
+                    is_anomaly, method = self._detect_isolation_forest(sub[value_column])
+                methods_by_cat[cat] = method
+
+                anomalies = sub[is_anomaly].copy()
+                normal = sub[~is_anomaly].copy()
+
+                # Calculate accuracy metrics
+                if not anomalies.empty and not normal.empty:
+                    # Calculate deviation scores for anomalies
+                    anomaly_deviations = []
+                    for _, anom in anomalies.iterrows():
+                        z_score = abs((anom[value_column] - mean_val) / std_val) if std_val > 0 else 0
+                        pct_dev = abs((anom[value_column] - mean_val) / mean_val * 100) if mean_val != 0 else 0
+                        anomaly_deviations.append((z_score, pct_dev))
+                    
+                    avg_z_score = np.mean([d[0] for d in anomaly_deviations])
+                    avg_pct_dev = np.mean([d[1] for d in anomaly_deviations])
+                    
+                    # Calculate separation quality (how far anomalies are from normal data)
+                    normal_max_dev = max(abs((normal[value_column] - mean_val) / std_val)) if std_val > 0 else 0
+                    separation_score = avg_z_score - normal_max_dev if len(normal) > 0 else avg_z_score
+                    
+                    logger.info(f"   Detected {len(anomalies)} anomalies using {method}")
+                    logger.info(f"   Accuracy Metrics:")
+                    logger.info(f"   Average Z-score: {avg_z_score:.2f} (>3.0 = strong anomaly)")
+                    logger.info(f"   Average deviation: {avg_pct_dev:.1f}% from mean")
+                    logger.info(f"   Separation quality: {separation_score:.2f} (higher = clearer anomalies)")
+                    logger.info(f"   Anomaly rate: {len(anomalies)/len(sub)*100:.1f}% of data")
+                    
+                    for idx, (_, anom) in enumerate(anomalies.iterrows()):
+                        z, pct = anomaly_deviations[idx]
+                        logger.info(f"   - {anom[time_column].strftime('%Y-%m')}: {anom[value_column]:.2f} (z={z:.2f}, {pct:.1f}% dev)")
+                elif not anomalies.empty:
+                    logger.info(f"   Detected {len(anomalies)} anomalies using {method} (insufficient normal data for metrics)")
+                    for _, anom in anomalies.iterrows():
+                        logger.info(f"   - {anom[time_column].strftime('%Y-%m')}: {anom[value_column]:.2f}")
+                else:
+                    logger.info(f"   No anomalies detected using {method}")
+
+                # Plot line for category
+                fig.add_trace(go.Scatter(
+                    x=sub[time_column], y=sub[value_column],
+                    mode='lines+markers', name=str(cat),
+                    line=dict(width=2), marker=dict(size=6)
+                ))
+
+                # Compute narratives if any anomalies
+                if not anomalies.empty and not normal.empty and normal[value_column].mean() != 0:
+                    baseline = normal[value_column].mean()
+                    anomalies['deviation'] = ((anomalies[value_column] - baseline) / baseline * 100)
+                    narratives = self._generate_narratives(anomalies, time_column)
+                    total_anomalies += len(anomalies)
+                else:
+                    narratives = []
+                    anomalies['deviation'] = np.nan
+
+                # Append anomalies as red markers for this category
+                if not anomalies.empty:
+                    fig.add_trace(
+                        go.Scatter(
+                            x=anomalies[time_column], y=anomalies[value_column],
+                            mode='markers', name=f"Anomalies - {cat}",
+                            marker=dict(color='red', size=9, symbol='circle', line=dict(color='darkred', width=2)),
+                            hovertemplate=(
+                                f"Category: {cat}<br>" +
+                                "%{x|%b %Y}<br>" +
+                                f"{value_column.replace('_',' ').title()}: " + "%{y:.2f}<extra></extra>"
+                            ),
+                            showlegend=False
+                        )
+                    )
+
+                anomalies_by_cat[cat] = anomalies.to_dict('records') if not anomalies.empty else []
+                narratives_by_cat[cat] = narratives
+                stats_by_cat[cat] = {
+                    'total_points': len(sub),
+                    'anomalies_found': len(anomalies),
+                    'anomaly_rate': (len(anomalies) / len(sub)) if len(sub) else 0
+                }
+
+            # Layout for grouped figure
+            fig.update_layout(
+                title=dict(
+                    text=f"Monthly {value_column.replace('_',' ').title()} by Category with Anomalies",
+                    x=0.5,
+                    font=dict(size=16)
+                ),
+                xaxis_title='Month',
+                yaxis_title=value_column.replace('_',' ').title(),
+                showlegend=True,
+                legend=dict(orientation='h', yanchor='bottom', y=1.05, xanchor='left', x=0),
+                margin=dict(t=90, b=80, l=60, r=20),
+                template='plotly_white',
+                hovermode='x unified',
+                height=600
+            )
+            fig.update_xaxes(tickangle=45, tickformat='%m-%Y', dtick='M2', automargin=True, tickfont=dict(size=11))
+
+            overall_stats = {
+                'total_points': total_points,
+                'anomalies_found': total_anomalies,
+                'anomaly_rate': (total_anomalies / total_points) if total_points else 0
+            }
+
+            return {
+                'success': True,
+                'methods': methods_by_cat,
+                'anomalies_by_category': anomalies_by_cat,
+                'narratives_by_category': narratives_by_cat,
+                'plot': fig,
+                'statistics': {
+                    'overall': overall_stats,
+                    'per_category': stats_by_cat
+                }
+            }
+
+        except Exception as e:
+            logger.error(f"❌ Category anomaly detection error: {e}")
+            return {
+                'success': False,
+                'error': str(e)
+            }
+    
+    def _prepare_datetime_column(self, column):
+        """Prepare datetime column by handling timezones and converting to pandas datetime
+        
+       DateTime column to prepare
+            
+        Returns: Cleaned datetime column without timezone
+        """
+        first_value = column.iloc[0] if len(column) > 0 else None
+        
+        # Handle datetime objects stored in object dtype (from SQL queries)
+        if column.dtype == 'object' and isinstance(first_value, datetime):
+            # Remove timezone from each datetime object before conversion
+            column = column.apply(
+                lambda x: x.replace(tzinfo=None) if isinstance(x, datetime) and x.tzinfo is not None else x
+            )
+            return pd.to_datetime(column, errors='coerce')
+        
+        # Handle pandas datetime with timezone
+        if hasattr(column, 'dt') and hasattr(column.dt, 'tz') and column.dt.tz is not None:
+            return column.dt.tz_localize(None)
+        
+        # Convert to datetime if not already
+        return pd.to_datetime(column, errors='coerce')
+    
+    def _detect_zscore(self, values, threshold=3.0):
+        """Detect anomalies using Z-score method
+ 
+                Default 3.0 - 3 standard deviations from mean
+            
+        """
+        z_scores = np.abs(stats.zscore(values))
+        is_anomaly = z_scores > threshold
+        logger.info(f"   Z-score threshold: {threshold}, max z-score: {z_scores.max():.2f}")
+        return is_anomaly, "z-score"
+    
+    def _detect_isolation_forest(self, values):
+        """Detect anomalies using IsolationForest
+        """
+        contamination_rate = min(self.contamination, 0.5)
+        model = IsolationForest(
+            contamination=contamination_rate,
+            random_state=42
+        )
+        predictions = model.fit_predict(values.values.reshape(-1, 1))
+        is_anomaly = predictions == -1
+        logger.info(f"   IsolationForest contamination: {contamination_rate}, anomalies: {is_anomaly.sum()}/{len(is_anomaly)}")
+        return is_anomaly, "isolation_forest"
+    
+    def _generate_narratives(self, anomalies, time_column):
+        """Generate human-readable narratives for detected anomalies"""
+
+        narratives = []
+        for _, row in anomalies.iterrows():
+            month_year = row[time_column].strftime('%B %Y')
+            dev = row['deviation']
+            direction = "above" if dev > 0 else "below"
+            narratives.append(f"{month_year} sales were {abs(dev):.1f}% {direction} usual")
+        return narratives
+    
+    def _generate_plot(self, data, anomalies, time_column, value_column):
+        """Generate interactive Plotly chart with anomalies highlighted
+
+        """
+        fig = go.Figure()
+        
+        # Add normal data line
+        fig.add_trace(go.Scatter(
+            x=data[time_column],
+            y=data[value_column],
+            mode='lines+markers',
+            name='Normal data',
+            line=dict(color='blue', width=2),
+            marker=dict(size=8, color='blue')
+        ))
+        
+        # Add anomaly markers
+        if not anomalies.empty:
+            fig.add_trace(go.Scatter(
+                x=anomalies[time_column],
+                y=anomalies[value_column],
+                mode='markers',
+                name='Anomalies',
+                marker=dict(
+                    color='red',
+                    size=10,
+                    symbol='circle',
+                    line=dict(color='darkred', width=2)
+                )
+            ))
+        
+        # Configure layout
+        fig.update_layout(
+            title=dict(
+                text=f'Monthly {value_column.replace("_", " ").title()} with Anomalies',
+                x=0.5,
+                font=dict(size=16)
+            ),
+            xaxis_title='Month',
+            yaxis_title=value_column.replace("_", " ").title(),
+            showlegend=True,
+            legend=dict(
+                orientation='h',
+                yanchor='bottom',
+                y=1.05,
+                xanchor='left',
+                x=0
+            ),
+            margin=dict(t=90, b=80, l=60, r=20),
+            template='plotly_white',
+            hovermode='x unified',
+            height=400
+        )
+        
+        # Configure x-axis
+        fig.update_xaxes(
+            tickangle=45,
+            tickformat='%m-%Y',
+            dtick='M2',
+            automargin=True,
+            tickfont=dict(size=11)
+        )
+        
+        return fig
+    
+    def summarize_anomalies(self, result):
+        """Generate a human-readable summary of anomaly detection results"""
+        if not result.get('success'):
+            return f"Analysis failed: {result.get('error', 'Unknown error')}"
+        
+        if 'message' in result:
+            return result['message']
+        # Handle grouped/category results
+        if 'anomalies_by_category' in result or 'narratives_by_category' in result:
+            stats = result.get('statistics', {})
+            overall = stats.get('overall', {})
+            per_cat = stats.get('per_category', {})
+            methods = result.get('methods', {})
+
+            lines = []
+            if overall:
+                lines.append(
+                    f"Found {overall.get('anomalies_found', 0)} anomalies "
+                    f"({overall.get('anomaly_rate', 0)*100:.1f}% of points) across categories"
+                )
+            # Per-category breakdown
+            for cat, cat_stats in per_cat.items():
+                method = methods.get(cat, 'n/a')
+                lines.append(
+                    f"- {cat}: {cat_stats.get('anomalies_found', 0)} anomalies "
+                    f"out of {cat_stats.get('total_points', 0)} points using {method}"
+                )
+                narratives = result.get('narratives_by_category', {}).get(cat, [])
+                for n in narratives:
+                    lines.append(f"  • {n}")
+            return "\n".join(lines)
+
+        # Default single-series summary
+        summary = [
+            f"Analysis Method: {result['method']}",
+            f"Found {result['statistics']['anomalies_found']} anomalies "
+            f"({result['statistics']['anomaly_rate']*100:.1f}% of data points)"
+        ]
+        
+        if result.get('narratives'):
+            summary.append("\nAnomalies detected:")
+            summary.extend([f"- {narrative}" for narrative in result['narratives']])
+        
+        return "\n".join(summary)