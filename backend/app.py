import sys
import os
import logging
import base64
import hashlib
from openai import OpenAI

# ---------------------------
# NEW: SECRET KEY
# ---------------------------
# This key is used for cookie signing + session auth
SECRET_KEY = "e3f0bd2e6f8c4c7bb540e3dac50162a7d5cb1a12f8c2c6f7d5b4aef01dd91b95"

# FastAPI deps
from fastapi import FastAPI, Request, HTTPException, UploadFile, File, Depends, status
from fastapi.middleware.cors import CORSMiddleware
from fastapi.responses import FileResponse, JSONResponse, HTMLResponse, RedirectResponse
from fastapi.templating import Jinja2Templates
from pydantic import BaseModel

# NEW — Session Middleware (for login cookies)
from starlette.middleware.sessions import SessionMiddleware

# Template engine setup
current_dir = os.path.dirname(os.path.abspath(__file__))
parent_dir = os.path.dirname(current_dir)
templates_dir = os.path.join(parent_dir, "frontend", "templates")

templates = Jinja2Templates(directory=templates_dir)

# ============================================================
#  ROLE SYSTEM
# ============================================================

# Simple in-memory user list (for demo UI)
USERS = {
    "admin": {"password": "admin123", "role": "admin"},
    "sales": {"password": "sales123", "role": "sales"},
    "customer": {"password": "customer123", "role": "customer"},
}

ALLOWED_ROLES = {"admin", "sales", "customer"}

# --------------- Helper: get current user from session cookie
def get_current_user(request: Request):
    return request.session.get("user")

# --------------- Helper: require login
def login_required(func):
    async def wrapper(*args, **kwargs):
        request: Request = args[0]
        user = get_current_user(request)
        if not user:
            return RedirectResponse(url="/login", status_code=302)
        return await func(*args, **kwargs)
    return wrapper

# --------------- Helper: require admin role
async def admin_required(request: Request):
    """
    Dependency used by admin-only routes.

    Expects that the login system stores a dict like:
      request.session["user"] = {"username": "...", "role": "admin" | "sales" | "customer"}
    """
    user = None
    if hasattr(request, "session"):
        user = request.session.get("user")

    if not user or user.get("role") != "admin":
        raise HTTPException(
            status_code=status.HTTP_403_FORBIDDEN,
            detail="Admin access required"
        )

# --- NEW: imports needed for ForecastAgent wiring ---
from sqlalchemy import create_engine, text
from langchain_openai import ChatOpenAI
from backend.agents.forecast_agent import ForecastAgent, ForecastAgentConfig
# NEW: password hashing
from passlib.context import CryptContext
# ---------------------------------------------------

# Import our agents and utilities
from backend.agents.planner import PlannerAgent
from backend.agents.sql_agent import SQLAgent
from backend.agents.analysis_agent import AnalysisAgent
from backend.agents.anomaly_agent import AnomalyAgent
from backend.agents.vector_agent import VectorAgent
from backend.agents.feedback_agent import FeedbackAgent

from backend.utils.file_processor import FileProcessor
from backend.utils.vector_db import vector_db
from backend.utils.dataset_manager import DatasetManager
from backend.config import Config
from backend.utils.database import db_manager  # used in several places

# Logging
logging.basicConfig(level=logging.INFO)
logger = logging.getLogger(__name__)

app = FastAPI(title="Agentic Sales Assistant", version="2.0.0")

# Add session middleware (REQUIRED for login system)
app.add_middleware(SessionMiddleware, secret_key=SECRET_KEY)

# CORS
app.add_middleware(
    CORSMiddleware,
    allow_origins=["*"],
    allow_credentials=True,
    allow_methods=["*"],
    allow_headers=["*"],
)

pwd_context = CryptContext(schemes=["bcrypt"], deprecated="auto")

def hash_password(password: str) -> str:
    """Hash password with random salt (PBKDF2)."""
    salt = os.urandom(16)
    dk = hashlib.pbkdf2_hmac("sha256", password.encode("utf-8"), salt, 100_000)
    return salt.hex() + ":" + dk.hex()

def verify_password(password: str, stored: str) -> bool:
    """Verify password vs stored salt:hash string."""
    try:
        salt_hex, hash_hex = stored.split(":")
        salt = bytes.fromhex(salt_hex)
        expected = bytes.fromhex(hash_hex)
        dk = hashlib.pbkdf2_hmac("sha256", password.encode("utf-8"), salt, 100_000)
        return dk == expected
    except Exception:
        return False

# ---------------- helper to build schema text ----------------
def build_schema_text(engine, active_table: str) -> str:
    with engine.connect() as conn:
        rows = conn.execute(text("""
            SELECT table_name, column_name, data_type
            FROM information_schema.columns
            WHERE table_schema='public'
            ORDER BY table_name, ordinal_position
        """)).fetchall()

    tables = {}
    for t, c, dt in rows:
        tables.setdefault(t, []).append(f"- {c} ({dt})")

    lines = []
    lines.append(f"ACTIVE_TABLE: {active_table}")
    for t, cols in tables.items():
        lines.append(f"Table {t}:\n" + "\n".join(cols))

    lines.append(f"""
    Example monthly aggregation using ACTIVE_TABLE:
    SELECT
        date_trunc('month', to_timestamp(date, 'MM-DD-YYYY HH24:MI:SS'))::date AS ds,
        COALESCE(SUM(line_total), 0) AS y
    FROM {active_table}
    WHERE to_timestamp(date, 'MM-DD-YYYY HH24:MI:SS')::date <= CURRENT_DATE
    GROUP BY 1
    ORDER BY 1;
    """)
    return "\n\n".join(lines)
# ------------------------------------------------------------------

# Initialize components
planner = PlannerAgent()
sql_agent = SQLAgent()
analysis_agent = AnalysisAgent()
anomaly_agent = AnomalyAgent()
file_processor = FileProcessor()
openai_client = OpenAI(api_key=Config.OPENAI_API_KEY)
vector_agent = VectorAgent()
dataset_manager = DatasetManager()
feedback_agent = FeedbackAgent()

# ---------------- ForecastAgent wiring ----------------
DATABASE_URL = os.getenv("DATABASE_URL", getattr(Config, "DATABASE_URL", None))
if not DATABASE_URL:
    raise RuntimeError("DATABASE_URL is not set (env or Config)")

_engine = create_engine(DATABASE_URL, future=True)

def ensure_users_table():
    """Create revana_users table if it doesn't exist + seed default admin."""
    with _engine.begin() as conn:
        conn.execute(text("""
            CREATE TABLE IF NOT EXISTS revana_users (
                id SERIAL PRIMARY KEY,
                username TEXT UNIQUE NOT NULL,
                password_hash TEXT NOT NULL,
                role TEXT NOT NULL CHECK (role IN ('admin','sales','customer'))
            );
        """))

        # Seed default admin once if table is empty
        count = conn.execute(text("SELECT COUNT(*) FROM revana_users")).scalar() or 0
        if count == 0:
            admin_hash = hash_password("admin123")
            conn.execute(
                text("""
                    INSERT INTO revana_users (username, password_hash, role)
                    VALUES (:u, :p, :r)
                """),
                {"u": "admin", "p": admin_hash, "r": "admin"},
            )
            logger.info("👑 Seeded default admin user 'admin' / 'admin123'")

active = dataset_manager.get_active_dataset(force_refresh=True)
active_table = active["table_name"] if active else "revana_online_retail_clean_..."  # fallback
SCHEMA_TEXT = build_schema_text(_engine, active_table)

FC_LLM = ChatOpenAI(
    model="gpt-4o-mini",
    temperature=0,
    api_key=Config.OPENAI_API_KEY,
)

# Ensure a place for charts
FORECAST_STATIC_DIR = os.path.join(parent_dir, "frontend", "static", "forecast")
print("DEBUG: FORECAST STATIC DIR", FORECAST_STATIC_DIR)
os.makedirs(FORECAST_STATIC_DIR, exist_ok=True)

def _png_to_base64(path: str) -> str:
    with open(path, "rb") as f:
        return base64.b64encode(f.read()).decode("utf-8")


fc_cfg = ForecastAgentConfig(
    database_url=DATABASE_URL,
    schema_text=SCHEMA_TEXT,
    output_dir=FORECAST_STATIC_DIR,
    default_horizon=6,
)
forecast_agent = ForecastAgent(cfg=fc_cfg, llm=FC_LLM)
# ----------------------------------------------------------

# In-memory storage
conversation_history = {}

class ChatRequest(BaseModel):
    message: str
    conversation_id: str = "default"

class ChatResponse(BaseModel):
    response: str
    data: dict = {}
    agents_used: list = []
    execution_plan: list = []
    needs_clarification: bool = False
    clarification_question: str = ""
    has_dataset: bool = False
<<<<<<< HEAD
    charts: dict | None = None
    interaction_id: int | None = None   # <-- NEW

class CreateUserRequest(BaseModel):
    username: str
    password: str
    role: str
    
class FeedbackRequest(BaseModel):       # <-- NEW
    interaction_id: int
    rating: int
    comment: str | None = None

# ============================================================
# LOGIN + LOGOUT + UNAUTHORIZED + ROOT ENDPOINTS
# ============================================================

@app.get("/login")
async def login_page(request: Request):
    """Render login page"""
    return templates.TemplateResponse("login.html", {"request": request, "error": None})
=======
    charts: dict | None = None  # --> charts --> forecast_combined
    plot_html: str | None = None  # For anomaly detection plots
    grouped: bool = False  # Whether anomaly detection is grouped by category
    statistics: dict | None = None  # Anomaly detection statistics
>>>>>>> ff9f20b3

@app.post("/login")
async def login_submit(request: Request):
    # Make sure table exists before querying
    ensure_users_table()

    form = await request.form()
    username = form.get("username", "").strip()
    password = form.get("password", "").strip()

    db_user = None

    # 1) Try database users
    try:
        with _engine.connect() as conn:
            row = conn.execute(
                text("""
                    SELECT username, password_hash, role
                    FROM revana_users
                    WHERE username = :u
                """),
                {"u": username},
            ).mappings().first()

        if row and verify_password(password, row["password_hash"]):
            db_user = {"username": row["username"], "role": row["role"]}
    except Exception as e:
        logger.error(f"Login DB error: {e}")

    if db_user:
        request.session["user"] = db_user
        return RedirectResponse("/app", status_code=302)

    # 2) Fallback to in-memory USERS dict (optional)
    user_rec = USERS.get(username)
    if user_rec and user_rec["password"] == password:
        request.session["user"] = {"username": username, "role": user_rec["role"]}
        return RedirectResponse("/app", status_code=302)

    return templates.TemplateResponse(
        "login.html",
        {"request": request, "error": "Invalid username or password"},
    )

@app.get("/logout")
async def logout(request: Request):
    """Destroy session"""
    request.session.clear()
    return RedirectResponse("/login", status_code=302)

@app.get("/unauthorized")
async def unauthorized(request: Request):
    """Unauthorized page"""
    return templates.TemplateResponse("unauthorized.html", {"request": request})

@app.get("/", include_in_schema=False)
async def root(request: Request):
    """
    Always start at login when hitting the root URL.
    Also clear any leftover session for safety.
    """
    request.session.clear()
    return RedirectResponse(url="/login", status_code=status.HTTP_303_SEE_OTHER)


@app.get("/app", response_class=HTMLResponse)
async def app_home(request: Request):
    """
    Main assistant UI – only for logged-in users.
    """
    user = request.session.get("user")
    if not user:
        # No user in session? Force login.
        return RedirectResponse(url="/login", status_code=status.HTTP_303_SEE_OTHER)

    role = user.get("role")
    return templates.TemplateResponse(
        "index.html",
        {"request": request, "role": role, "user": user}
    )

@app.get("/health")
async def health_check():
    try:
        if not dataset_manager.has_active_dataset():
            dataset_manager.auto_set_latest_dataset()

        active_dataset = dataset_manager.get_active_dataset()
        available_datasets = dataset_manager.get_available_datasets()

        return {
            "status": "healthy",
            "message": "Server is running",
            "active_dataset": active_dataset,
            "available_datasets_count": len(available_datasets),
            "database": "PostgreSQL"
        }
    except Exception as e:
        logger.error(f"Health check error: {e}")
        return {
            "status": "healthy",
            "message": "Server is running (dataset info unavailable)",
            "active_dataset": None,
            "available_datasets_count": 0,
            "database": "Unknown"
        }

@app.post("/semantic-search")
async def semantic_search(request: ChatRequest):
    try:
        logger.info(f"Semantic search request: {request.message}")
        results = vector_agent.handle_semantic_query(request.message)
        return {"success": True, "response": results, "query_type": "semantic_search"}
    except Exception as e:
        logger.error(f"Semantic search error: {e}")
        return {"success": False, "error": f"Semantic search failed: {str(e)}"}

@app.get("/vector-stats")
async def get_vector_stats():
    try:
        stats = vector_agent.vector_store.get_vector_stats()
        return {"success": True, "stats": stats}
    except Exception as e:
        logger.error(f"Vector stats error: {e}")
        return {"success": False, "error": str(e)}

@app.post("/upload")
async def upload_file(file: UploadFile = File(...)):
    try:
        logger.info(f"Processing file upload: {file.filename}")
        result = await file_processor.process_uploaded_file(file, file.filename)

        if isinstance(result, dict) and result.get("success") is True:
            success = dataset_manager.register_dataset(
                table_name=result["table_name"],
                filename=file.filename,
                row_count=result["row_count"],
                column_count=result["column_count"],
                description="Retail sales dataset",
                is_active=True
            )

            vector_db.set_active_dataset(result["table_name"])

            return {
                "success": True,
                "message": (
                    f"File uploaded successfully! Created table '{result['table_name']}' "
                    f"with {result['row_count']} rows. This dataset is now active."
                ),
                "dataset_info": {
                    "table_name": result["table_name"],
                    "row_count": result["row_count"],
                    "column_count": result["column_count"],
                    "database": "PostgreSQL"
                },
                "table_name": result["table_name"],
                "database": "PostgreSQL"
            }
        else:
            error_message = "Unknown error"
            if isinstance(result, dict):
                error_message = result.get('error', 'Upload failed')
            elif isinstance(result, str):
                error_message = result
            return {"success": False, "message": f"Upload failed: {error_message}"}
    except Exception as e:
        logger.error(f"Upload error: {e}")
        return {"success": False, "message": f"Upload failed: {str(e)}"}

@app.get("/tables")
async def list_tables():
    try:
        tables = file_processor.list_tables()
        return {"success": True, "tables": tables, "database": "PostgreSQL"}
    except Exception as e:
        logger.error(f"Error listing tables: {e}")
        return {"success": False, "error": str(e)}

@app.get("/datasets")
async def list_datasets():
    try:
        datasets = dataset_manager.get_available_datasets()
        active_dataset = dataset_manager.get_active_dataset()
        return {
            "success": True,
            "datasets": datasets,
            "active_dataset": active_dataset,
            "total_datasets": len(datasets)
        }
    except Exception as e:
        logger.error(f"Error listing datasets: {e}")
        return {"success": False, "error": str(e)}

@app.post("/datasets/active")
async def set_active_dataset(request: dict):
    try:
        table_name = request.get('table_name')
        if not table_name:
            return {"success": False, "error": "Table name is required"}

        logger.info(f"🔄 Setting active dataset to: {table_name}")
        success = dataset_manager.set_active_dataset(table_name)

        if success:
            active_dataset = dataset_manager.get_active_dataset(force_refresh=True)
            logger.info(f"✅ Dataset switch successful: {active_dataset['table_name']}")
            return {
                "success": True,
                "message": f"Dataset '{table_name}' is now active",
                "active_dataset": active_dataset
            }
        else:
            return {"success": False, "error": f"Could not set '{table_name}' as active dataset"}
    except Exception as e:
        logger.error(f"Error setting active dataset: {e}")
        import traceback; traceback.print_exc()
        return {"success": False, "error": str(e)}

@app.get("/datasets/active")
async def get_active_dataset():
    try:
        active_dataset = dataset_manager.get_active_dataset(force_refresh=True)
        if active_dataset:
            return {"success": True, "active_dataset": active_dataset}
        else:
            return {"success": False, "error": "No active dataset"}
    except Exception as e:
        logger.error(f"Error getting active dataset: {e}")
        return {"success": False, "error": str(e)}
    
@app.post("/admin/users", dependencies=[Depends(admin_required)])
async def create_user(payload: CreateUserRequest):
    # Ensure table is present (safe & idempotent)
    ensure_users_table()

    username = payload.username.strip()
    password = payload.password.strip()
    role     = payload.role.strip().lower()

    if not username or not password:
        return {"success": False, "error": "Username and password are required"}

    if role not in ("admin", "sales", "customer"):
        return {"success": False, "error": "Invalid role"}

    try:
        with _engine.begin() as conn:
            # check if username exists
            existing = conn.execute(
                text("SELECT 1 FROM revana_users WHERE username = :u"),
                {"u": username},
            ).first()

            if existing:
                return {"success": False, "error": "Username already exists"}

            pw_hash = hash_password(password)
            conn.execute(
                text("""
                    INSERT INTO revana_users (username, password_hash, role)
                    VALUES (:u, :p, :r)
                """),
                {"u": username, "p": pw_hash, "r": role},
            )

        return {"success": True, "message": f"User '{username}' created successfully"}
    except Exception as e:
        logger.error(f"Create user error: {e}")
        return {"success": False, "error": f"Failed to create user: {str(e)}"}

@app.get("/table/{table_name}")
async def get_table_info(table_name: str):
    try:
        info = file_processor.get_table_info(table_name)
        return {"success": True, "table_info": info}
    except Exception as e:
        logger.error(f"Error getting table info: {e}")
        return {"success": False, "error": str(e)}

@app.post("/analyze")
async def analyze_data(request: ChatRequest):
    """
    Analyze data with SQL + insight agent.
    Now also logs interaction + returns interaction_id for feedback.
    """
    try:
        logger.info(f"Data analysis request: {request.message}")

        if not dataset_manager.has_active_dataset():
            return {
                "success": False,
                "error": "No active dataset found. Please upload a CSV file first or select an existing dataset."
            }
<<<<<<< HEAD

        active_dataset = dataset_manager.get_active_dataset()

=======
        
        # Get active dataset info
        active_dataset = dataset_manager.get_active_dataset()        

        # Check if this is an anomaly detection query
        anomaly_keywords = ["anomal", "outlier", "unusual", "drop", "spike", "irregular", "abnormal", "unexpected"]
        is_anomaly_query = any(keyword in request.message.lower() for keyword in anomaly_keywords)
        
        # Check if this is an anomaly detection query
        anomaly_keywords = ["anomal", "outlier", "unusual", "drop", "spike", "irregular", "abnormal", "unexpected"]
        is_anomaly_query = any(keyword in request.message.lower() for keyword in anomaly_keywords)
        
        # Step 1: Generate SQL query
>>>>>>> ff9f20b3
        sql_query, sql_error = sql_agent.generate_sql(request.message)
        if not sql_query:
            return {"success": False, "error": f"Could not generate SQL query: {sql_error}"}

        try:
            if is_anomaly_query:
                # For anomaly queries, get DataFrame directly
                data_results = db_manager.execute_query(sql_query)
                if data_results.empty:
                    return {
                        "success": False,
                        "error": "No data found for your query"
                    }
                
                # DEBUG: Log what we got from SQL
                logger.info(f"📊 SQL returned {len(data_results)} rows")
                logger.info(f"📊 Columns: {data_results.columns.tolist()}")
                logger.info(f"📊 First few rows:\n{data_results.head()}")
                if 'date' in data_results.columns:
                    logger.info(f"📊 Date range: {data_results['date'].min()} to {data_results['date'].max()}")
                    logger.info(f"📊 Unique dates: {data_results['date'].unique()}")
            else:
                # For regular queries, get dict format
                data_rows = db_manager.execute_query_dict(sql_query)
                if not data_rows:
                    return {
                        "success": False,
                        "error": "No data found for your query"
                    }
        except Exception as e:
            logger.error(f"SQL execution error: {e}")
            return {
                "success": False,
                "error": f"Database query error: {str(e)}"
            }
        
        # Step 3: Handle anomaly detection or generate insights
        if is_anomaly_query:
            try:
                logger.info("🚨 Running anomaly detection with auto-column detection...")
                # Try to auto-detect if there's a category column
                category_col = anomaly_agent._auto_detect_category_column(data_results)
                
                if category_col:
                    logger.info(f"🏷️ Detected category column: {category_col}, running grouped anomaly detection")
                    anomaly_result = anomaly_agent.detect_anomalies_by_category(data_results)
                else:
                    logger.info(f"📊 No category column detected, running single anomaly detection")
                    anomaly_result = anomaly_agent.detect_anomalies(data_results)
                
                if anomaly_result.get('success'):
                    # Get the plot HTML (single or grouped)
                    plot_html = anomaly_result['plot'].to_html(full_html=False, include_plotlyjs='cdn')
                    summary = anomaly_agent.summarize_anomalies(anomaly_result)
                    
                    logger.info(f"✅ Plot HTML generated, length: {len(plot_html)}")
                    logger.info(f"✅ Plot HTML preview: {plot_html[:200]}...")
                    
                    # Format response (text only, plot will be rendered separately)
                    if category_col:
                        response_text = f"🚨 **Category Anomaly Detection Results**\n\n"
                    else:
                        response_text = f"🚨 **Anomaly Detection Results**\n\n"
                    response_text += f"**Dataset:** {active_dataset['original_filename']}\n\n"
                    response_text += f"**SQL Query Used:**\n```sql\n{sql_query}\n```\n\n"
                    response_text += f"**Analysis Summary:**\n{summary}\n\n"
                    
                    logger.info(f"✅ Returning response with plot_html field")
                    
                    return {
                        "success": True,
                        "response": response_text,
                        "plot_html": plot_html,  # Send plot separately
                        "data": anomaly_result.get('anomalies', anomaly_result.get('anomalies_by_category', [])),
                        "grouped": bool(category_col),
                        "group_column": category_col,
                        "statistics": anomaly_result.get('statistics', {}),
                        "sql_query": sql_query
                    }
                else:
                    return {
                        "success": False,
                        "error": anomaly_result.get('error', 'Anomaly detection failed')
                    }
            except Exception as e:
                logger.error(f"Anomaly detection error: {e}")
                import traceback
                traceback.print_exc()
                return {
                    "success": False,
                    "error": f"Anomaly detection failed: {str(e)}"
                }
        
        # Regular analysis flow
        insights = analysis_agent.generate_insights(request.message, data_rows)

        charts = {}
        user_query_lower = request.message.lower()
        visualization_keywords = [
            'chart', 'graph', 'plot', 'visualize', 'show me', 'display',
            'bar', 'pie', 'line', 'histogram'
        ]
        if any(keyword in user_query_lower for keyword in visualization_keywords):
            chart_image, chart_error = analysis_agent.create_visualization(request.message, data_rows)
            if chart_image:
                charts['main'] = chart_image

        response_text = f"📊 **Analysis Results**\n\n"
        response_text += f"**Dataset:** {active_dataset['original_filename']}\n"
        response_text += f"**SQL Query Used:**\n```sql\n{sql_query}\n```\n\n"
        response_text += f"**Data Insights:**\n{insights}\n\n"
        response_text += f"**Records Found:** {len(data_rows)}\n"

        if data_rows:
            sample_data = _format_data_table(data_rows[:5])
            response_text += f"**Sample Data:**\n```\n{sample_data}\n```"

        # ------ NEW: log interaction for feedback ------
        try:
            interaction_id = feedback_agent.log_interaction(
                session_id=request.conversation_id,
                user_query=request.message,
                agent_name="SQL+INSIGHT",
                dataset_table=active_dataset.get("table_name") if active_dataset else None,
                response_summary=response_text[:500],
                chart_reference="has_chart" if charts else None,
            )
        except Exception as log_err:
            logger.error(f"Feedback logging failed (analyze): {log_err}")
            interaction_id = None
        # ------------------------------------------------

        return {
            "success": True,
            "response": response_text,
            "data": data_rows,
            "charts": charts,
            "sql_query": sql_query,
            "interaction_id": interaction_id,   # <-- NEW
        }
    except Exception as e:
        logger.error(f"Data analysis error: {e}")
        return {"success": False, "error": f"Analysis failed: {str(e)}"}

@app.post("/query")
async def execute_query(request: dict):
    try:
        query = request.get('query', '')
        if not query:
            return {"success": False, "error": "Query is required"}

        result = db_manager.execute_query(query)
        return {
            "success": True,
            "data": result.to_dict('records'),
            "row_count": len(result),
            "columns": list(result.columns) if not result.empty else []
        }
    except Exception as e:
        logger.error(f"Query execution error: {e}")
        return {"success": False, "error": str(e)}

@app.post("/chat", response_model=ChatResponse)
async def chat_endpoint(request: ChatRequest):
    """
    Main chat endpoint with planner flow + feedback logging.
    """
    try:
        logger.info(f"Processing query: {request.message}")

        has_active_dataset = dataset_manager.has_active_dataset()
        active_dataset_info = dataset_manager.get_active_dataset()
        try:
            if active_dataset_info and active_dataset_info.get('table_name'):
                vector_db.set_active_dataset(active_dataset_info['table_name'])
        except Exception as sync_err:
            logger.warning(f"Could not sync vector_db active dataset: {sync_err}")

        plan = planner.create_plan(request.message)

        if not plan.get('has_active_dataset', False) and has_active_dataset:
            logger.info("🔄 Overriding planner: We have active dataset but planner doesn't know!")
            plan['has_active_dataset'] = True
            if plan.get('is_data_query', False):
                plan['required_agents'] = plan.get('required_agents', []) or ["SQL_AGENT", "INSIGHT_AGENT"]
                if not plan.get('execution_plan'):
                    plan['execution_plan'] = [
                        {"agent": "SQL_AGENT", "step": 1, "description": "Query database"},
                        {"agent": "INSIGHT_AGENT", "step": 2, "description": "Generate insights"}
                    ]

        if plan.get('needs_clarification', False):
            return ChatResponse(
                response="I need more information to help you.",
                needs_clarification=True,
                clarification_question=plan.get('clarification_question', 'Could you provide more details?'),
                agents_used=["PLANNER"],
                execution_plan=plan.get('execution_plan', []),
                has_dataset=has_active_dataset,
                interaction_id=None,
            )

        is_data_query = plan.get('is_data_query', False) and has_active_dataset

        charts = None
        interaction_id = None

        if is_data_query:
            active_dataset_fresh = dataset_manager.get_active_dataset(force_refresh=True)
            logger.info(f"📊 Executing with active dataset: {active_dataset_fresh['table_name'] if active_dataset_fresh else 'None'}")

            results = await execute_agent_plan(plan, has_active_dataset)
            charts = results.get("charts")
            response_data = results.get('data', {}) or {}
            agents_used = plan.get('required_agents', []) or ["SQL_AGENT", "INSIGHT_AGENT"]
<<<<<<< HEAD
            final_text = results['final_response']

            # --------- NEW: log interaction ----------
            try:
                interaction_id = feedback_agent.log_interaction(
                    session_id=request.conversation_id,
                    user_query=request.message,
                    agent_name="+".join(agents_used),
                    dataset_table=active_dataset_fresh.get("table_name") if active_dataset_fresh else None,
                    response_summary=final_text[:500],
                    chart_reference="has_chart" if charts else None,
                )
            except Exception as log_err:
                logger.error(f"Feedback logging failed (chat data): {log_err}")
                interaction_id = None
            # -----------------------------------------
=======
            
            # Extract anomaly plot info for response
            plot_html = results.get('plot_html')
            grouped = results.get('grouped', False)
            statistics = results.get('statistics')
>>>>>>> ff9f20b3
        else:
            chat_response = await get_chatgpt_response(request.message, has_active_dataset)
            results = {'final_response': chat_response}
            response_data = {}
            agents_used = ["CHATGPT"]
<<<<<<< HEAD
            final_text = chat_response

            # log conversational interaction as well
            try:
                interaction_id = feedback_agent.log_interaction(
                    session_id=request.conversation_id,
                    user_query=request.message,
                    agent_name="CHATGPT",
                    dataset_table=active_dataset_info.get("table_name") if active_dataset_info else None,
                    response_summary=final_text[:500],
                    chart_reference=None,
                )
            except Exception as log_err:
                logger.error(f"Feedback logging failed (chat conv): {log_err}")
                interaction_id = None

        return ChatResponse(
            response=results['final_response'],
            data=response_data,
            agents_used=agents_used,
            execution_plan=plan.get('execution_plan', []),
            needs_clarification=False,
            has_dataset=has_active_dataset,
            charts=charts,
            interaction_id=interaction_id,
        )
=======
            plot_html = None
            grouped = False
            statistics = None

        response_dict = {
            "response": results['final_response'],
            "data": response_data,
            "agents_used": agents_used,
            "execution_plan": plan.get('execution_plan', []),
            "needs_clarification": False,
            "has_dataset": has_active_dataset,
            "charts": charts
        }
        
        # Add anomaly plot info if available
        if plot_html:
            response_dict["plot_html"] = plot_html
            response_dict["grouped"] = grouped
            if statistics:
                response_dict["statistics"] = statistics
        
        return ChatResponse(**response_dict)
>>>>>>> ff9f20b3
    except Exception as e:
        logger.error(f"Error in chat endpoint: {e}")
        try:
            has_active_dataset = dataset_manager.has_active_dataset()
            fallback_response = await get_chatgpt_response(request.message, has_active_dataset)
            return ChatResponse(
                response=fallback_response,
                data={},
                agents_used=["CHATGPT"],
                execution_plan=[],
                needs_clarification=False,
                has_dataset=has_active_dataset,
                interaction_id=None,
            )
        except Exception as fallback_error:
            logger.error(f"Fallback also failed: {fallback_error}")
            return ChatResponse(
                response="Hello! I'm here to help. You can upload a CSV file for data analysis or ask me questions about sales analytics.",
                data={},
                agents_used=[],
                execution_plan=[],
                needs_clarification=False,
                has_dataset=dataset_manager.has_active_dataset(),
                interaction_id=None,
            )

async def execute_agent_plan(plan, has_database_tables):
    # ... (UNCHANGED BODY EXCEPT END OF FUNCTION) ...
    user_query = plan['user_query']
    data_results = None
    insights = ""
    forecasts = ""
    anomalies = ""

    active_dataset = dataset_manager.get_active_dataset(force_refresh=True)
    if active_dataset and active_dataset.get('table_name'):
        try:
            vector_db.set_active_dataset(active_dataset['table_name'])
            logger.info(f"🔄 Agent plan executing with dataset: {active_dataset['table_name']}")
        except Exception as sync_err:
            logger.warning(f"Agent plan sync warning: {sync_err}")
    table_name = active_dataset['table_name'] if active_dataset else None

    if (len(plan.get('execution_plan', [])) == 1 and
        plan['execution_plan'][0].get('agent') == 'VECTOR_AGENT'):
        logger.info("🔍 Pure vector search query detected")
        vector_response = vector_agent.handle_semantic_query(user_query)
        return {'final_response': vector_response, 'data': None}

    for step in plan.get('execution_plan', []):
        agent_name = step.get('agent', '')

        if agent_name == "SQL_AGENT" and has_database_tables and table_name:
            sql_query, error = sql_agent.generate_sql(user_query)
            if sql_query:
                try:
                    data_results = db_manager.execute_query(sql_query)
                    logger.info(f"✅ SQL query executed successfully: {len(data_results)} rows returned")
                except Exception as e:
                    logger.error(f"❌ SQL execution error: {e}")
                    return {'final_response': f"❌ Database query error: {str(e)}"}
            elif error:
                return {'final_response': f"❌ SQL Error: {error}"}

        elif agent_name == "INSIGHT_AGENT" and data_results is not None:
            insights = analysis_agent.generate_insights(user_query, data_results)

        elif agent_name == "FORECAST_AGENT":
            try:
                active_now = dataset_manager.get_active_dataset(force_refresh=True)
                table_now = active_now["table_name"] if active_now else None
                if not table_now:
                    return {'final_response': "❌ No active dataset is set."}

                new_schema_text = build_schema_text(_engine, table_now)
                forecast_agent.refresh_schema(new_schema_text)
                forecasts = forecast_agent.run(user_query)
            except Exception as e:
                logger.error(f"Forecast agent error: {e}")
                return {'final_response': f"❌ Forecast error: {str(e)}"}

        elif agent_name == "ANOMALY_AGENT":
            if data_results is None:
                logger.warning("⚠️ ANOMALY_AGENT called but no data available! Skipping...")
                anomalies = {'message': 'No data available for anomaly detection. Please ensure SQL_AGENT runs first.'}
            else:
                # Detect anomalies with visualization (now with auto-detection)
                logger.info(f"🚨 Running anomaly detection on {len(data_results)} rows...")
                try:
                    # Try to auto-detect if there's a category column
                    category_col = anomaly_agent._auto_detect_category_column(data_results)
                    
                    if category_col:
                        logger.info(f"🏷️ Detected category column: {category_col}, running grouped anomaly detection")
                        anomaly_result = anomaly_agent.detect_anomalies_by_category(data_results)
                    else:
                        logger.info(f"📊 No category column detected, running single anomaly detection")
                        anomaly_result = anomaly_agent.detect_anomalies(data_results)
                    
                    if anomaly_result.get('success'):
                        # Get the plot HTML
                        plot_html = anomaly_result['plot'].to_html(full_html=False, include_plotlyjs='cdn')
                        anomalies = {
                            'summary': anomaly_agent.summarize_anomalies(anomaly_result),
                            'plot_html': plot_html,
                            'anomalies': anomaly_result.get('anomalies', anomaly_result.get('anomalies_by_category', [])),
                            'statistics': anomaly_result.get('statistics', {})
                        }
                        logger.info(f"✅ Anomaly detection completed successfully")
                    else:
                        anomalies = {'message': anomaly_result.get('error', 'Anomaly detection failed')}
                        logger.error(f"❌ Anomaly detection failed: {anomaly_result.get('error')}")
                except Exception as e:
                    logger.error(f"❌ Anomaly detection error: {e}")
                    anomalies = {'message': f'Error detecting anomalies: {str(e)}'}
    
    # Combine results into final response
    final_response = build_final_response(insights, forecasts, anomalies, data_results, user_query)

    charts = {}
    plot_html = None
    grouped = False
    statistics = None
    
    # Extract anomaly plot if available
    if isinstance(anomalies, dict) and anomalies.get('plot_html'):
        plot_html = anomalies['plot_html']
        statistics = anomalies.get('statistics')
        # Check if this is a grouped/category anomaly detection
        if statistics and 'per_category' in statistics:
            grouped = True
    
    # Extract forecast charts if available
    if isinstance(forecasts, dict):
        plots = forecasts.get("plots", {}) or {}

        combined_b64 = plots.get("combined_base64")
        if combined_b64:
            charts["forecast_combined"] = combined_b64
        else:
            combined = plots.get("combined_png")
            if combined:
                fs_path = combined
                if fs_path.startswith("static/"):
                    fs_path = os.path.join(parent_dir, "frontend", fs_path)
                elif fs_path.startswith("/static/"):
                    fs_path = os.path.join(parent_dir, "frontend", fs_path[1:])
                charts["forecast_combined"] = _png_to_base64(fs_path)
<<<<<<< HEAD

=======
    
>>>>>>> ff9f20b3
    if data_results is not None:
        data_payload = {
            "sql_data": data_results.to_dict("records"),
            "forecasts": forecasts,
            "anomalies": anomalies,
        }
    else:
        data_payload = {"forecasts": forecasts} if forecasts else None

    return {
        "final_response": final_response,
        "data": data_payload,
        "charts": charts if charts else None,
        "plot_html": plot_html,
        "grouped": grouped,
        "statistics": statistics
    }

async def get_chatgpt_response(user_query, has_dataset):
    try:
        system_message = "You are a helpful AI assistant for a data analysis platform. "
        if has_dataset:
            system_message += "Users can upload CSV files for analysis. "
        system_message += "Be friendly, helpful, and concise."

        response = openai_client.chat.completions.create(
            model="gpt-3.5-turbo",
            messages=[
                {"role": "system", "content": system_message},
                {"role": "user", "content": user_query}
            ],
            max_tokens=500,
            temperature=0.7
        )
        return response.choices[0].message.content.strip()
    except Exception as e:
        logger.error(f"ChatGPT error: {e}")
        return "I'm here to help! You can upload a CSV file for data analysis or ask me questions."

def _format_data_table(rows):
    if not rows:
        return "<empty>"
    cols = list(rows[0].keys())
    col_widths = {c: max(len(str(c)), max((len(str(r.get(c, ''))) for r in rows), default=0)) for c in cols}
    header = " | ".join(str(c).ljust(col_widths[c]) for c in cols)
    sep = "-+-".join('-' * col_widths[c] for c in cols)
    lines = [header, sep]
    for r in rows:
        lines.append(" | ".join(str(r.get(c, '')).ljust(col_widths[c]) for c in cols))
    return "\n".join(lines)

def build_final_response(insights, forecasts, anomalies, data_results, user_query):
    response_parts = []

    if insights:
        response_parts.append(f"📊 **Insights:**\n{insights}")

    if isinstance(forecasts, dict):
        md = forecasts.get("markdown")
        if md:
            response_parts.append(md)
<<<<<<< HEAD
=======
            #print("Debug: appended markdown forecasts", md)
>>>>>>> ff9f20b3
        else:
            response_parts.append(
                "🔮 **Forecasts:**\n" + "\n".join([f"- {k}: {v}" for k, v in forecasts.items()])
            )
    elif forecasts:
        response_parts.append(f"🔮 **Forecasts:**\n{forecasts}")
<<<<<<< HEAD

    if anomalies and isinstance(anomalies, dict):
        response_parts.append(
            f"🚨 **Anomaly Detection:**\n{anomalies.get('message', 'No significant anomalies detected')}"
        )
    elif anomalies:
        response_parts.append(f"🚨 **Anomaly Detection:**\n{anomalies}")

=======
    
    if anomalies:
        if isinstance(anomalies, dict):
            if 'summary' in anomalies:
                # New anomaly format with plot
                response_parts.append(f"🚨 **Anomaly Detection:**\n{anomalies['summary']}")
                if anomalies.get('plot_html'):
                    response_parts.append(f"**Visualization:**\n{anomalies['plot_html']}")
                if anomalies.get('anomalies'):
                    anomaly_count = len(anomalies['anomalies'])
                    response_parts.append(f"\n**Found {anomaly_count} anomalous periods**")
            elif 'message' in anomalies:
                response_parts.append(f"🚨 **Anomaly Detection:**\n{anomalies['message']}")
        else:
            response_parts.append(f"🚨 **Anomaly Detection:**\n{anomalies}")
    
>>>>>>> ff9f20b3
    if data_results is not None and not data_results.empty:
        response_parts.append(f"📈 **Data Summary:** Retrieved {len(data_results)} records")
        if len(data_results) <= 10:
            sample_data = data_results.to_string(index=False)
            response_parts.append(f"**Data:**\n```\n{sample_data}\n```")
        else:
            sample_data = data_results.head(5).to_string(index=False)
            response_parts.append(f"**Sample Data (first 5 rows):**\n```\n{sample_data}\n```")

    if not response_parts:
        response_parts.append(f"I've analyzed your query: '{user_query}'")

    return "\n\n".join(response_parts)

@app.get("/static/{file_path:path}")
async def serve_static(file_path: str):
    static_path = os.path.join(parent_dir, 'frontend', 'static', file_path)
    print("INFO: static path: ", static_path)
    if os.path.exists(static_path):
        return FileResponse(static_path)
    raise HTTPException(status_code=404, detail="File not found")

# ---------- NEW: feedback endpoint ----------
@app.post("/feedback")
async def submit_feedback(req: FeedbackRequest):
    try:
        rating = max(1, min(5, req.rating))  # clamp 1–5
        feedback_agent.store_feedback(req.interaction_id, rating, req.comment)
        return {"success": True}
    except Exception as e:
        logger.error(f"Feedback submit error: {e}")
        return {"success": False, "error": str(e)}
# --------------------------------------------

@app.on_event("startup")
async def startup_event():
    logger.info("🚀 Starting Agentic Sales Assistant v2.0...")

    try:
        if db_manager.test_connection():
            logger.info("✅ Database connection successful")
        else:
            logger.warning("⚠ Database connection failed")
    except Exception as e:
        logger.warning(f"⚠ Database: {e}")

    try:
        logger.info("📊 Initializing dataset manager...")
        table_exists = dataset_manager.ensure_datasets_table()

        if table_exists:
            datasets = dataset_manager.get_available_datasets()
            logger.info(f"📊 Found {len(datasets)} registered datasets")

            all_tables = file_processor.list_tables()
            revana_tables = [t for t in all_tables if t.startswith('revana_') and t != 'revana_datasets']

            if revana_tables:
                logger.info(f"📋 Found {len(revana_tables)} revana data tables in database")
                registered_count = 0
                for table_name in revana_tables:
                    existing_dataset = dataset_manager.get_dataset_by_name(table_name)
                    if not existing_dataset:
                        try:
                            table_info = file_processor.get_table_info(table_name)
                            if table_info:
                                original_filename = table_name.replace('revana_', '').replace('_', ' ') + '.csv'
                                success = dataset_manager.register_dataset(
                                    table_name=table_name,
                                    filename=original_filename,
                                    row_count=table_info.get('row_count', 0),
                                    column_count=table_info.get('column_count', 0),
                                    description="Auto-registered dataset",
                                    is_active=False
                                )
                                if success:
                                    registered_count += 1
                                    logger.info(f"✅ Registered: {table_name}")
                        except Exception as e:
                            logger.warning(f"Could not register {table_name}: {e}")
                logger.info(f"🔄 Registered {registered_count} new datasets")

            datasets = dataset_manager.get_available_datasets()
            logger.info(f"📊 Total datasets available: {len(datasets)}")

            active_dataset = dataset_manager.get_active_dataset()
            if active_dataset:
                logger.info(f"🎯 Active dataset: {active_dataset['table_name']}")
            elif datasets:
                logger.info("🔄 Setting first dataset as active...")
                active_dataset = dataset_manager.auto_set_latest_dataset()
                if active_dataset:
                    logger.info(f"🎯 Auto-set active dataset: {active_dataset['table_name']}")
                else:
                    logger.info("📭 Could not auto-set active dataset")
            else:
                logger.info("📭 No datasets available")
        else:
            logger.warning("📭 revana_datasets table does not exist - datasets will be registered on first upload")

    except Exception as e:
        logger.error(f"❌ Dataset manager initialization failed: {e}")

    logger.info("✅ All systems ready!")
    logger.info("📡 Server ready at http://localhost:8000")
    logger.info("💾 Database: PostgreSQL")

if __name__ == "__main__":
    import uvicorn
    uvicorn.run(app, host="localhost", port=8000, log_level="info")<|MERGE_RESOLUTION|>--- conflicted
+++ resolved
@@ -251,7 +251,6 @@
     needs_clarification: bool = False
     clarification_question: str = ""
     has_dataset: bool = False
-<<<<<<< HEAD
     charts: dict | None = None
     interaction_id: int | None = None   # <-- NEW
 
@@ -273,12 +272,10 @@
 async def login_page(request: Request):
     """Render login page"""
     return templates.TemplateResponse("login.html", {"request": request, "error": None})
-=======
     charts: dict | None = None  # --> charts --> forecast_combined
     plot_html: str | None = None  # For anomaly detection plots
     grouped: bool = False  # Whether anomaly detection is grouped by category
     statistics: dict | None = None  # Anomaly detection statistics
->>>>>>> ff9f20b3
 
 @app.post("/login")
 async def login_submit(request: Request):
@@ -573,11 +570,6 @@
                 "success": False,
                 "error": "No active dataset found. Please upload a CSV file first or select an existing dataset."
             }
-<<<<<<< HEAD
-
-        active_dataset = dataset_manager.get_active_dataset()
-
-=======
         
         # Get active dataset info
         active_dataset = dataset_manager.get_active_dataset()        
@@ -591,7 +583,6 @@
         is_anomaly_query = any(keyword in request.message.lower() for keyword in anomaly_keywords)
         
         # Step 1: Generate SQL query
->>>>>>> ff9f20b3
         sql_query, sql_error = sql_agent.generate_sql(request.message)
         if not sql_query:
             return {"success": False, "error": f"Could not generate SQL query: {sql_error}"}
@@ -798,19 +789,24 @@
 
         charts = None
         interaction_id = None
+        plot_html: str | None = None
+        grouped: bool = False
+        statistics: dict | None = None
 
         if is_data_query:
             active_dataset_fresh = dataset_manager.get_active_dataset(force_refresh=True)
-            logger.info(f"📊 Executing with active dataset: {active_dataset_fresh['table_name'] if active_dataset_fresh else 'None'}")
+            logger.info(
+                f"📊 Executing with active dataset: "
+                f"{active_dataset_fresh['table_name'] if active_dataset_fresh else 'None'}"
+            )
 
             results = await execute_agent_plan(plan, has_active_dataset)
             charts = results.get("charts")
             response_data = results.get('data', {}) or {}
             agents_used = plan.get('required_agents', []) or ["SQL_AGENT", "INSIGHT_AGENT"]
-<<<<<<< HEAD
             final_text = results['final_response']
 
-            # --------- NEW: log interaction ----------
+            # --------- log interaction (data query) ----------
             try:
                 interaction_id = feedback_agent.log_interaction(
                     session_id=request.conversation_id,
@@ -824,19 +820,17 @@
                 logger.error(f"Feedback logging failed (chat data): {log_err}")
                 interaction_id = None
             # -----------------------------------------
-=======
-            
+
             # Extract anomaly plot info for response
             plot_html = results.get('plot_html')
             grouped = results.get('grouped', False)
             statistics = results.get('statistics')
->>>>>>> ff9f20b3
+
         else:
             chat_response = await get_chatgpt_response(request.message, has_active_dataset)
             results = {'final_response': chat_response}
             response_data = {}
             agents_used = ["CHATGPT"]
-<<<<<<< HEAD
             final_text = chat_response
 
             # log conversational interaction as well
@@ -853,21 +847,7 @@
                 logger.error(f"Feedback logging failed (chat conv): {log_err}")
                 interaction_id = None
 
-        return ChatResponse(
-            response=results['final_response'],
-            data=response_data,
-            agents_used=agents_used,
-            execution_plan=plan.get('execution_plan', []),
-            needs_clarification=False,
-            has_dataset=has_active_dataset,
-            charts=charts,
-            interaction_id=interaction_id,
-        )
-=======
-            plot_html = None
-            grouped = False
-            statistics = None
-
+        # Build response dict including optional anomaly info + interaction_id
         response_dict = {
             "response": results['final_response'],
             "data": response_data,
@@ -875,18 +855,19 @@
             "execution_plan": plan.get('execution_plan', []),
             "needs_clarification": False,
             "has_dataset": has_active_dataset,
-            "charts": charts
+            "charts": charts,
+            "interaction_id": interaction_id,
         }
-        
+
         # Add anomaly plot info if available
         if plot_html:
             response_dict["plot_html"] = plot_html
             response_dict["grouped"] = grouped
             if statistics:
                 response_dict["statistics"] = statistics
-        
+
         return ChatResponse(**response_dict)
->>>>>>> ff9f20b3
+
     except Exception as e:
         logger.error(f"Error in chat endpoint: {e}")
         try:
@@ -1035,11 +1016,7 @@
                 elif fs_path.startswith("/static/"):
                     fs_path = os.path.join(parent_dir, "frontend", fs_path[1:])
                 charts["forecast_combined"] = _png_to_base64(fs_path)
-<<<<<<< HEAD
-
-=======
-    
->>>>>>> ff9f20b3
+
     if data_results is not None:
         data_payload = {
             "sql_data": data_results.to_dict("records"),
@@ -1101,43 +1078,39 @@
         md = forecasts.get("markdown")
         if md:
             response_parts.append(md)
-<<<<<<< HEAD
-=======
             #print("Debug: appended markdown forecasts", md)
->>>>>>> ff9f20b3
         else:
             response_parts.append(
                 "🔮 **Forecasts:**\n" + "\n".join([f"- {k}: {v}" for k, v in forecasts.items()])
             )
     elif forecasts:
         response_parts.append(f"🔮 **Forecasts:**\n{forecasts}")
-<<<<<<< HEAD
-
-    if anomalies and isinstance(anomalies, dict):
-        response_parts.append(
-            f"🚨 **Anomaly Detection:**\n{anomalies.get('message', 'No significant anomalies detected')}"
-        )
-    elif anomalies:
-        response_parts.append(f"🚨 **Anomaly Detection:**\n{anomalies}")
-
-=======
-    
+        
     if anomalies:
         if isinstance(anomalies, dict):
-            if 'summary' in anomalies:
-                # New anomaly format with plot
-                response_parts.append(f"🚨 **Anomaly Detection:**\n{anomalies['summary']}")
-                if anomalies.get('plot_html'):
+            if "summary" in anomalies:
+                # New anomaly format with plot + summary
+                response_parts.append(
+                    f"🚨 **Anomaly Detection:**\n{anomalies['summary']}"
+                )
+                if anomalies.get("plot_html"):
                     response_parts.append(f"**Visualization:**\n{anomalies['plot_html']}")
-                if anomalies.get('anomalies'):
-                    anomaly_count = len(anomalies['anomalies'])
+                if anomalies.get("anomalies"):
+                    anomaly_count = len(anomalies["anomalies"])
                     response_parts.append(f"\n**Found {anomaly_count} anomalous periods**")
-            elif 'message' in anomalies:
-                response_parts.append(f"🚨 **Anomaly Detection:**\n{anomalies['message']}")
+            elif "message" in anomalies:
+                # Older/simple format with message only
+                response_parts.append(
+                    "🚨 **Anomaly Detection:**\n"
+                    f"{anomalies.get('message', 'No significant anomalies detected')}"
+                )
+            else:
+                # Unknown dict structure – just dump it
+                response_parts.append(f"🚨 **Anomaly Detection:**\n{anomalies}")
         else:
+            # Non-dict anomaly info (string, etc.)
             response_parts.append(f"🚨 **Anomaly Detection:**\n{anomalies}")
-    
->>>>>>> ff9f20b3
+
     if data_results is not None and not data_results.empty:
         response_parts.append(f"📈 **Data Summary:** Retrieved {len(data_results)} records")
         if len(data_results) <= 10:
